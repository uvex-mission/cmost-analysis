'''
    Functions relating to analysing the standard analysis exposures
    taken using the cmost_camera.py scripts. Operates on the same
    file naming scheme as cmost_camera.py so if that changes, this
    needs to change too
    
    Run this with Python 3
    
    Usage: python cmost_analysis.py [-g] [-s 0,1023,0,4095] data/20240413
'''
import os, sys
sys.path.append('..')
import numpy as np
import time
from datetime import datetime
import subprocess
import matplotlib
from matplotlib.backends.backend_pdf import PdfPages
import matplotlib.pyplot as plt
import matplotlib.dates as mdates
import matplotlib.ticker as mticker
from astropy.io import fits
from astropy.stats import sigma_clip
from astropy.modeling import fitting
from astropy.modeling.models import PowerLaw1D
from astropy.convolution import convolve, Box2DKernel
from astropy.table import Table
from cmost_exposure import Exposure, load_by_file_prefix, load_by_filepath, scan_headers
from scipy.ndimage import gaussian_filter
from scipy import signal

font = {'size' : 12, 'family' : 'sans-serif'}
matplotlib.rc('font', **font)

def standard_analysis_products(dirname, **kwargs):
    '''
    Load standard exposures from the given directory and output
    standard analysis reports
    '''
    
    #######################################################
    # Prep section
    # - Parses available files and gets general information
    #######################################################
    
    # Scan the FITS files in the data directory
    file_table = scan_headers(dirname,custom_keys=['LEDWAVE'])
    if not file_table:
        exit('No data files found in directory, closing')
    
    # Get camera and detector ID
    f = os.path.split(file_table[0]['FILEPATH'])[1].split('_')
    camera = f[0]
    detid = f[1]
    
    # Load first file that's not a guiding, noisespectrum or bias file (otherwise doesn't matter which it is) for device information
    non_guiding = [(('guiding' not in f) & ('bias' not in f) & ('noisespec' not in f)) for f in file_table['FILEPATH']]
    if np.sum(non_guiding) == 0:
        # TODO: If we only have bias frames, make a way to get exp info without actually loading the frame
        non_guiding = [(('guiding' not in f) & ('noisespec' not in f)) for f in file_table['FILEPATH']]
    exp = Exposure(file_table[non_guiding][0]['FILEPATH'])
    cw = exp.col_width
    n_channels = exp.dev_size[0] // cw
    
    # Scan through files to find out what's available
    bias_present, noise_present, opdark_present, longdark_present, singleframe_present = 0, 0, 0, 0, 0
    flat_present, flatdark_present, persist_present, notes_present = 0, 0, 0, 0
    opdark_modes = []
    for f in file_table['FILEPATH']:
        #if 'bias' in f: bias_present = 1
        if 'noisespec' in f: noise_present = 1
        if 'NUVdark' in f:
            if 'NUVdark' not in opdark_modes: opdark_modes.append('NUVdark')
            opdark_present = 1
        if 'NUVguidingdark' in f:
            if 'NUVguidingdark' not in opdark_modes: opdark_modes.append('NUVguidingdark')
            opdark_present = 1
        if 'FUVdark' in f:
            if 'FUVdark' not in opdark_modes: opdark_modes.append('FUVdark')
            opdark_present = 1
        if 'longdark' in f: longdark_present = 1
        if 'flat_' in f: flat_present = 1
        if 'flatdark' in f: flatdark_present = 1
        if 'singleframe' in f: singleframe_present = 1
        if 'persist' in f: persist_present = 1

    # Check for notes file
    if os.path.exists(dirname+'/analysis_notes.txt'):
        notes_present = 1
        notes_file = open(dirname+'/analysis_notes.txt')
        notes_lines = notes_file.readlines()
        notes_file.close()
        
        # Get datestring from first line of analysis notes
        datestring = notes_lines[0].split()[3]
        filedatestring = datestring[0:4]+datestring[5:7]+datestring[8:10]
    else:
        # Get datestring from the FITS header
        exp_date = np.min([datetime.fromisoformat(f) for f in file_table['DATE']])
        datestring = exp_date.strftime('%Y-%m-%d')
        filedatestring = exp_date.strftime('%Y%m%d')
        
    # Check for LED used from exposures taken under illumination
    is_ledwave = file_table['LEDWAVE'] != None
    if np.sum(is_ledwave) > 0:
        ledwave = np.unique(file_table['LEDWAVE'][is_ledwave].value)
    else:
        ledwave = None

    # Final summary numbers to generate
    read_noise, det_gain, use_gain, dark_current, well_depth, read_time = {}, {}, {}, {}, {}, {}
    read_noise_e, dark_current_e, well_depth_e = {}, {}, {}
    gain_modes = ['low', 'low (dual-gain)','high','high (dual-gain)']
    # A nominal gain value for converting ADU to electrons before gain is actually calculated
    nom_gain = {'high (dual-gain)': 1.2, 'low (dual-gain)': 8.5, 'high': 1.2, 'low': 8.5}
    nom_read_noise = {'high (dual-gain)': 1.75, 'low (dual-gain)': 1.18, 'high': 1.75, 'low': 1.18}
    
    # Create a folder to hold output of analysis run inside the provided data directory
    nowstring = time.strftime("%Y%m%d%H%M%S")
    output_dirname = os.path.join(dirname,f'{nowstring}_output')
    os.mkdir(output_dirname)
    output_prefix = f'{filedatestring}_{camera}_{detid}'
    
    # There are two types of 'bad' pixel:
    # nw - those we do not want to use in calculations due to working anomalously poorly
    # nr - those that do not meet detector requirements as written
    # We will store these maps by gain mode as well as in an overall map
    noise_nw, dark_nw, lin_nw, qe_nw = {}, {}, {}, {}
    noise_nr, dark_nr = {}, {}
    nw_types = ['read noise','dark current','linearity','quantum efficiency']
    nr_types = ['read noise','dark current']
    
    # Set the definitions of non-working pixels
    # Define pixels having noise above 30e- threshold in high gain as nw
    noise_nw_thresh = 30
    # Define pixels having dark current exceeding 1 e/s in any gain as nw
    dark_nw_thresh = 1
    # Define pixels being 4-sigma above or below expected 2:1 ratio in any gain as nw
    lin_nw_thresh = 4
    # Define pixels being <50% of median value in a mid-range flat in any gain as nw
    qe_nw_thresh = 0.5
    
    # Set the definitions of pixels not meeting requirements
    # Define pixels having noise above 3e- threshold in high gain as bad
    noise_nr_thresh = 3
    # Define pixels having dark current exceeding 3e-3 e/s in high gain as bad
    dark_nr_thresh = 0.003
    # Not currently any specific requirements on linearity and QE
    
    # Initialize bad pixel map and create summary filename based on whether or not we're using a subframe
    # Bad pixel map has an image frame for each type of bad pixel
    if 'subframe' in kwargs:
        subframe = kwargs['subframe']
        x, y = subframe[1]-subframe[0]+1, subframe[3]-subframe[2]+1
        nw_pixel_map = np.zeros([len(nw_types),x,y])
        nr_pixel_map = np.zeros([len(nr_types),x,y])
        doc_name = f'{output_prefix}{subframe}_analysis_report_{nowstring}.pdf'
    else:
        nw_pixel_map = np.zeros([len(nw_types),exp.dev_size[1],exp.dev_size[0]])
        nr_pixel_map = np.zeros([len(nr_types),exp.dev_size[1],exp.dev_size[0]])
        doc_name = f'{output_prefix}_analysis_report_{nowstring}.pdf'
    
    ###################################################
    # Data analysis section
    # - Performs analysis tasks and writes result files
    ###################################################
    
    # If no frame time, get frame readout time from the single-frame exposures
    if (exp.frame_time < 0) and singleframe_present and notes_present:
        for i, l in enumerate(notes_lines):
            if l.startswith('Readout times:'):
                # A single frame readout lasts for a reset frame readout and an actual frame readout
                # So the actual time an exposure takes reading out is more-or-less half this amount
                read_time['high'] = float(notes_lines[i+1].split()[1]) / 2
                read_time['low'] = float(notes_lines[i+2].split()[1]) / 2
                read_time['hdr'] = float(notes_lines[i+3].split()[1]) / 2
    
    # Get noise spectrum
    if noise_present:
        nsfr = load_by_file_prefix(f'{dirname}/{camera}_{detid}_noisespec', custom_keys=['XPIX','YPIX'], **kwargs)
        noise_freq, noise_spectrum, noise_pix = [], [], []
        for ns in nsfr:
            if len(ns.cds_frames > 0):
                noise_frame = ns.cds_frames[0]
                noise_pix.append([ns.custom_key_values['XPIX'],ns.custom_key_values['YPIX']])
                
                # reshape the raw image into time series for each amplifier
                noise_gain = 65.8e-6 # in uV/DN, currently hardcoded
                
                data_q = np.reshape(noise_frame,(noise_frame.shape[0],int(noise_frame.shape[1]/n_channels),n_channels),order='F') * noise_gain
                pixel_timeseries = np.reshape(data_q,(data_q.shape[0]*data_q.shape[1],data_q.shape[2]),order='c') # Time series
        
                # Compute the FFT using Welch's method for a smooth plot
                sample_rate = 11.1e6 # in Hz
                freq, pxx_den = signal.welch(pixel_timeseries,fs=sample_rate,axis=0,nperseg=2**16)
                noise_freq.append(freq)
                noise_spectrum.append(np.sqrt(pxx_den))
    
    # Get bias frames, noise maps, and read noise measurements
    if bias_present:
        # Loop through the gain modes and load each bias frame individually using subframes
        # These files are *very* large
        med_bias_frames, noise_map, bias_comment, noise_comment = {}, {}, {}, {}
        med_bias_frames_e, noise_map_e = {}, {}
        for gain in ['hdr','high','low']:
            if 'subframe' in kwargs:
                # If a subframe is already defined, perform this on the subframe
                bifr = load_by_file_prefix(f'{dirname}/{camera}_{detid}_bias_{gain}', **kwargs)[0]
                n_frames = len(bifr.cds_frames)

                # Build the median bias and noise frames
                if gain == 'hdr':
                    med_bias_frames['high (dual-gain)'] = np.nanmedian(bifr.cds_frames[:,0],axis=0)
                    med_bias_frames['low (dual-gain)'] = np.nanmedian(bifr.cds_frames[:,1],axis=0)
                    noise_map['high (dual-gain)'] = np.nanstd(bifr.cds_frames[:,0],axis=0)
                    noise_map['low (dual-gain)'] = np.nanstd(bifr.cds_frames[:,1],axis=0)
                    bias_comment['high (dual-gain)'] = f'Median of {n_frames} minimum-length high gain (dual-gain) exposures'
                    bias_comment['low (dual-gain)'] = f'Median of {n_frames} minimum-length low gain (dual-gain) exposures'
                    noise_comment['high (dual-gain)'] = f'Noise map over {n_frames} minimum-length high gain (dual-gain) exposures'
                    noise_comment['low (dual-gain)'] = f'Noise map over {n_frames} minimum-length low gain (dual-gain) exposures'
                else:
                    med_bias_frames[gain] = np.nanmedian(bifr.cds_frames,axis=0)
                    noise_map[gain] = np.nanstd(bifr.cds_frames,axis=0)
                    bias_comment[gain] = f'Median of {n_frames} minimum-length {gain} gain exposures'
                    noise_comment[gain] = f'Noise map over {n_frames} minimum-length {gain} gain exposures'
            else:
                # If doing this for the whole detector, use subframe functionality
                # to do this channel-by-channel to save time and memory
                if gain == 'hdr':
                    med_bias_frames['high (dual-gain)'] = np.zeros((exp.dev_size[1], exp.dev_size[0]))
                    med_bias_frames['low (dual-gain)'] = np.zeros((exp.dev_size[1], exp.dev_size[0]))
                    noise_map['high (dual-gain)'] = np.zeros((exp.dev_size[1], exp.dev_size[0]))
                    noise_map['low (dual-gain)'] = np.zeros((exp.dev_size[1], exp.dev_size[0]))
                    for i in range(n_channels):
                        chsf = (i*cw,(i+1)*cw-1,0,exp.dev_size[1]-1) # Define subframe for this channel
                        bifr = load_by_file_prefix(f'{dirname}/{camera}_{detid}_bias_{gain}', subframe=chsf, **kwargs)[0]
                        
                        # Build the median bias and noise frames
                        med_bias_frames['high (dual-gain)'][:,i*cw:(i+1)*cw] = np.nanmedian(bifr.cds_frames[:,0],axis=0)
                        med_bias_frames['low (dual-gain)'][:,i*cw:(i+1)*cw] = np.nanmedian(bifr.cds_frames[:,1],axis=0)
                        noise_map['high (dual-gain)'][:,i*cw:(i+1)*cw] = np.nanstd(bifr.cds_frames[:,0],axis=0)
                        noise_map['low (dual-gain)'][:,i*cw:(i+1)*cw] = np.nanstd(bifr.cds_frames[:,1],axis=0)
                    n_frames = len(bifr.cds_frames)
                    
                    # Store number of frames used
                    bias_comment['high (dual-gain)'] = f'Median of {n_frames} minimum-length high gain (dual-gain) exposures'
                    bias_comment['low (dual-gain)'] = f'Median of {n_frames} minimum-length low gain (dual-gain) exposures'
                    noise_comment['high (dual-gain)'] = f'Noise map over {n_frames} minimum-length high gain (dual-gain) exposures'
                    noise_comment['low (dual-gain)'] = f'Noise map over {n_frames} minimum-length low gain (dual-gain) exposures'
                else:
                    med_bias_frames[gain] = np.zeros((exp.dev_size[1], exp.dev_size[0]))
                    noise_map[gain] = np.zeros((exp.dev_size[1], exp.dev_size[0]))
                    for i in range(n_channels):
                        chsf = (i*cw,(i+1)*cw-1,0,exp.dev_size[1]-1) # Define subframe for this channel
                        bifr = load_by_file_prefix(f'{dirname}/{camera}_{detid}_bias_{gain}', subframe=chsf, **kwargs)[0]
                        
                        # Build the median bias and noise frames
                        med_bias_frames[gain][:,i*cw:(i+1)*cw] = np.nanmedian(bifr.cds_frames,axis=0)
                        noise_map[gain][:,i*cw:(i+1)*cw] = np.nanstd(bifr.cds_frames,axis=0)
                    n_frames = len(bifr.cds_frames)
                    
                    # Store number of frames used
                    bias_comment[gain] = f'Median of {n_frames} minimum-length {gain} gain exposures'
                    noise_comment[gain] = f'Noise map over {n_frames} minimum-length {gain} gain exposures'
        
            # Define anomalously bad pixels we want to exclude from later calculations
            if gain == 'hdr':
                nom_noise_map_e = noise_map['high (dual-gain)'] * nom_gain['high (dual-gain)']
                noise_nw['high (dual-gain)'] = nom_noise_map_e >= noise_nw_thresh
                nw_pixel_map[0][noise_nw['high (dual-gain)']] = 1
            elif gain == 'high':
                nom_noise_map_e = noise_map['high'] * nom_gain['high']
                noise_nw['high'] = nom_noise_map_e >= noise_nw_thresh
                nw_pixel_map[0][noise_nw['high']] = 1
                
        # Write the median bias frames to file
        bias_outpath = write_fits_image(med_bias_frames, 'pixel offset frame', bias_comment,
                                        os.path.join(output_dirname,f'{output_prefix}_pixeloffset_frames.fits'))
        noise_outpath = write_fits_image(noise_map, 'noise map', noise_comment,
                                         os.path.join(output_dirname,f'{output_prefix}_noise_maps.fits'))
        
        # If bias is present, pixel offset (bias) frame will be subtracted from flats
        bias_note = ', pixel offset frame subtracted'
    else:
        bias_note = ', no pixel offset frame subtracted'
        
        
    if longdark_present:
        # Load long dark frames
        longdark_files = load_by_file_prefix(f'{dirname}/{camera}_{detid}_longdark', **kwargs)
        
        longdark, shortdark = {}, {}
        longdark_frames, longdark_frames_e, longdark_comment = {}, {}, {}
        long_exp_time, short_exp_time, longdark_exp_time = 0, 0, 0
        # Sort into short and long exposures by gain
        for longdark_frame in longdark_files:
            gain = longdark_frame.gain
            if gain == 'hdr':
                if longdark_frame.exp_time > 1000:
                    if 'high (dual-gain)' not in longdark: longdark['high (dual-gain)'] = []
                    if 'low (dual-gain)' not in longdark: longdark['low (dual-gain)'] = []
                
                    # Collect the actual long dark frames
                    longdark['high (dual-gain)'].append(longdark_frame.cds_frames[0,0])
                    longdark['low (dual-gain)'].append(longdark_frame.cds_frames[0,1])
                    long_exp_time = longdark_frame.exp_time
                else:
                    if 'high (dual-gain)' not in shortdark: shortdark['high (dual-gain)'] = []
                    if 'low (dual-gain)' not in shortdark: shortdark['low (dual-gain)'] = []
                
                    # Collect any shorter frames for bias subtraction
                    shortdark['high (dual-gain)'].append(longdark_frame.cds_frames[0,0])
                    shortdark['low (dual-gain)'].append(longdark_frame.cds_frames[0,1])
                    short_exp_time = longdark_frame.exp_time
            else:
                if longdark_frame.exp_time > 1000:
                    if gain not in longdark: longdark[gain] = []
                
                    # Collect the actual long dark frames
                    longdark[gain].append(longdark_frame.cds_frames[0])
                    long_exp_time = longdark_frame.exp_time
                else:
                    if gain not in shortdark: shortdark[gain] = []
                    
                    # Collect any shorter frames for bias subtraction
                    shortdark[gain].append(longdark_frame.cds_frames[0])
                    short_exp_time = longdark_frame.exp_time
        
        # Create resulting long dark images
        for g in longdark:
            long_med = np.median(np.array(longdark[g]),axis=0)
            
            # Subtract either a) a shorter dark frame or b) the bias frame or c) nothing (non-ideal scenario)
            longdark_comment[g] = f'Median of {len(longdark[g])} x {long_exp_time:n}s dark frames'
            if len(shortdark[g]) > 0:
                longdark_exp_time = long_exp_time - short_exp_time
                longdark_frames[g] = long_med - np.median(np.array(shortdark[g]),axis=0)
                longdark_comment[g] += f', {short_exp_time:n}s dark frame subtracted'
            elif bias_present:
                longdark_exp_time = long_exp_time
                longdark_frames[g] = long_med - med_bias_frames[g]
                longdark_comment[g] += bias_note
            else:
                longdark_exp_time = long_exp_time
                longdark_frames[g] = long_med
                longdark_comment[g] += bias_note
                
            # Define anomalously bad pixels we want to exclude from later calculations
            # as having dark current exceeding given threshold in any gain mode
            nom_longdark_e = longdark_frames[g] * nom_gain[g] / longdark_exp_time
            dark_nw[g] = nom_longdark_e >= dark_nw_thresh
            nw_pixel_map[1][dark_nw[g]] = 1
        
        # Write the long dark frames to file
        longdark_outpath = write_fits_image(longdark_frames, 'long dark frame', longdark_comment,
                                            os.path.join(output_dirname,f'{output_prefix}_longdark_frames.fits'))
    
    if opdark_present:
        # Loop through available operating dark modes and create data arrays
        long_high_opdark, long_low_opdark, short_high_opdark, short_low_opdark = {}, {}, {}, {}
        l_starts_opdark, s_starts_opdark = {}, {}
        oplong = {'FUVdark': 900, 'NUVdark': 300, 'NUVguidingdark': 300}
        opshort = {'FUVdark': 9, 'NUVdark': 3, 'NUVguidingdark': 3}
        for mode in opdark_modes:
            # Load the nine frames in temporal order
            short_low, short_high, long_low, long_high = [], [], [], []
            long_guideframes, short_guideframes = [], []
            s_starts, l_starts = [], []
            if mode == 'NUVguidingdark':
                # Taken using the full-dwell function, different filename format
                n_dwell, n_exp = 3, 3
                for i in range(n_dwell):
                    for j in range(n_exp):
                        # Load long and short full frames
                        long_frame = load_by_file_prefix(f'{dirname}/{camera}_{detid}_{mode}{i}_FullDwell_exp{j}_UVEXNUV_4', **kwargs)[0]
                        short_frame = load_by_file_prefix(f'{dirname}/{camera}_{detid}_{mode}{i}_FullDwell_exp{j}_UVEXNUV_2', **kwargs)[0]
                        
                        # No bias frame subtraction
                        long_high.append(long_frame.cds_frames[0,0])
                        long_low.append(long_frame.cds_frames[0,1])
                        short_high.append(short_frame.cds_frames[0,0])
                        short_low.append(short_frame.cds_frames[0,1])
                        
                        l_starts.append(long_frame.date)
                        s_starts.append(short_frame.date)
                        
                        # TODO: also load guiding frames
            else:
                n_frame = 9
                for i in range(n_frame):
                    long_frame = load_by_file_prefix(f'{dirname}/{camera}_{detid}_{mode}{i}_{oplong[mode]}_', **kwargs)[0]
                    short_frame = load_by_file_prefix(f'{dirname}/{camera}_{detid}_{mode}{i}_{opshort[mode]}_', **kwargs)[0]
                    
                    long_high.append(long_frame.cds_frames[0,0])
                    long_low.append(long_frame.cds_frames[0,1])
                    short_high.append(short_frame.cds_frames[0,0])
                    short_low.append(short_frame.cds_frames[0,1])
                    
                    l_starts.append(long_frame.date)
                    s_starts.append(short_frame.date)
            
            long_high_opdark[mode] = np.stack(long_high)
            long_low_opdark[mode] = np.stack(long_low)
            short_high_opdark[mode] = np.stack(short_high)
            short_low_opdark[mode] = np.stack(short_low)
            
            # Convert observation times to seconds and record
            l_starts_opdark[mode] = np.array([(l_starts[-1] - l).total_seconds() for l in l_starts])
            s_starts_opdark[mode] = np.array([(s_starts[-1] - s).total_seconds() for s in s_starts])
            
        # No frame output for this one for now
        # TODO: do we want to store median frames for these?
    
    if persist_present:
        # Load the saturated frames to confirm we're definitely saturating
        persist_sat_frames = load_by_file_prefix(f'{dirname}/{camera}_{detid}_persistillum', **kwargs)[0]
        sat_voltage = persist_sat_frames.filepath.split('_')[3]
        persist_sat_median = np.nanmedian(persist_sat_frames.cds_frames, axis=0)
        
        # Load dark frames from the persistence test
        pd = load_by_file_prefix(f'{dirname}/{camera}_{detid}_persistdark', **kwargs)[0]
        
        if bias_present:
            persist_sat_median = np.nanmedian(persist_sat_frames.cds_frames, axis=0) - med_bias_frames['high']
            persist_dark_frames = pd.cds_frames - med_bias_frames['high']
        else:
            persist_sat_median = np.nanmedian(persist_sat_frames.cds_frames, axis=0)
            persist_dark_frames = pd.cds_frames
            
        if pd.frame_time > 0:
            persist_times = np.arange(len(persist_dark_frames)) * pd.frame_time/1000.
            persist_tu = 's'
        elif 'high' in read_time:
            persist_times = np.arange(len(persist_dark_frames)) * read_time['high']
            persist_tu = 's'
        else:
            persist_times = np.arange(len(persist_dark_frames))
            persist_tu = 'Frame number'


    if flat_present:
        # Initialize dictionaries and identify the list of flat frame files
        flat_frames = {}
        mid_flats, mid_flats_e, mid_flat_times, mid_flat_voltages, mid_flat_comment = {}, {}, {}, {}, {}
        mid_flat_ratio_im, mid_flat_ratio, mid_flat_ratio_comment = {}, {}, {}
        flat_darks, flat_dark_times = {}, {}
        exp_times, med_sig, var, voltage = {}, {}, {}, {}
        allflats = []
        for f in file_table['FILEPATH']:
            if 'flat_' in f: allflats.append(True)
            else: allflats.append(False)
            
        # Define how to split up the detector area into multiple chunks to get subframes for PTC/linearity measurements
        if 'subframe' in kwargs:
            # If subframe defined, loop through ~roughly 256x256 chunks of the subframe
            x_parts = int(np.maximum(1, np.round((subframe[1]-subframe[0]+1) / cw)))
            y_parts = int(np.maximum(1, np.round((subframe[3]-subframe[2]+1) / cw)))
            x_size, y_size = (subframe[1]-subframe[0]+1) // x_parts, (subframe[3]-subframe[2]+1) // y_parts
        else:
            # If no subframe defined, loop through 256x256 chunks of the detector
            x_parts, y_parts = int(exp.dev_size[0] // cw), int(exp.dev_size[1] // cw)
            x_size, y_size = cw, cw
        n_subframes = x_parts * y_parts
        
        # Load up example flat frames, define bad pixels, and calculate median/variance for PTC
        exptime_g, led_g = {}, {}
        for gain in ['hdr','high','low']:
            # If flat darks are present, load these up
            if flatdark_present:
                flatdark_frames = load_by_file_prefix(f'{dirname}/{camera}_{detid}_flatdark_{gain}', **kwargs)
                
                if gain == 'hdr':
                    flat_darks['high (dual-gain)'], flat_darks['low (dual-gain)'] = [], []
                    flat_dark_times['high (dual-gain)'], flat_dark_times['low (dual-gain)'] = [], []
                    for fd in flatdark_frames:
                        flat_darks['high (dual-gain)'].append(np.nanmedian(fd.cds_frames[:,0], axis=0))
                        flat_darks['low (dual-gain)'].append(np.nanmedian(fd.cds_frames[:,1], axis=0))
                        flat_dark_times['high (dual-gain)'].append(fd.exp_time)
                        flat_dark_times['low (dual-gain)'].append(fd.exp_time)
                    flat_darks['high (dual-gain)'] = np.array(flat_darks['high (dual-gain)'])
                    flat_darks['low (dual-gain)'] = np.array(flat_darks['low (dual-gain)'])
                else:
                    flat_darks[gain], flat_dark_times[gain] = [], []
                    for fd in flatdark_frames:
                        flat_darks[gain].append(np.nanmedian(fd.cds_frames, axis=0))
                        flat_dark_times[gain].append(fd.exp_time)
                    flat_darks[gain] = np.array(flat_darks[gain])
            
            # Load up the flats
            gain_flats = (file_table['GAIN'] == gain) & np.array(allflats)

            if np.sum(gain_flats) > 0:
                # Load flat frame files
                flat_files = file_table['FILEPATH'][gain_flats]
                n_exp = file_table['NUM_EXP'][gain_flats]
                if max(n_exp) == 3:
                    # We took 3 data frames because we don't trust the first
                    # So ignore 1 initial frame
                    flat_frames[gain] = load_by_filepath(file_table['FILEPATH'][gain_flats], ignore_frame=1, **kwargs)
                else:
<<<<<<< HEAD
                    flat_frames = load_by_filepath(file_table['FILEPATH'][gain_flats], **kwargs)
                # If there are any files with insufficient number of exposures for PTC measurements, warn here
                if np.sum(n_exp < 2) > 0:
                    # Warn for incomplete files here
                    print('Insufficient number of frames for variance measurement in the following files:')
                    for filepath in flat_files[n_exp < 2]: print(f'- {os.path.split(filepath)[1]}')
=======
                    flat_frames[gain] = load_by_filepath(file_table['FILEPATH'][gain_flats], **kwargs)
>>>>>>> 13b2c122
                exptime = file_table['EXPTIME'][gain_flats]
                if max(file_table['FRAMTIME'][gain_flats] > 0): exptime = exptime + file_table['FRAMTIME'][gain_flats]/1000.
                elif gain in read_time: exptime = exptime + read_time[gain]
                if (file_table['LED'][gain_flats] > -1).any():
                    led = file_table['LED'][gain_flats] # get LED voltage from FITS header
                else:
                    led = np.array([float(f.split('/')[-1].split('_')[4]) for f in flat_files]) # get LED voltage from filename
                
                led_vals = np.unique(led)
                max_exp, max_i = max(exptime), np.argmax(exptime)
                exptime_g[gain], led_g[gain] = exptime, led

                # Get mid-range frames, identify bad pixels
                if gain == 'hdr':
                    # Find the mid-range exposures - something close to 10000 ADU
                    whole_frame_means = np.array([ff.get_median((0,ff.dev_size[0],0,ff.dev_size[1])) for ff in flat_frames[gain]])
                    hmid_exp_i = np.argmin(np.abs(whole_frame_means[:,0] - 10000))
                    lmid_exp_i = np.argmin(np.abs(whole_frame_means[:,1] - 10000))

                    mid_flat_times['high (dual-gain)'], mid_flat_times['low (dual-gain)'] = exptime[hmid_exp_i], exptime[lmid_exp_i]
                    mid_flat_voltages['high (dual-gain)'], mid_flat_voltages['low (dual-gain)'] = led[hmid_exp_i], led[lmid_exp_i]
                    
                    # Subtract flat darks or else bias from mid-range flats
                    if flatdark_present and (len(flat_dark_times['high (dual-gain)']) > 0):
                        this_flat_darkh = flat_dark_times['high (dual-gain)'] == file_table['EXPTIME'][gain_flats][hmid_exp_i]
                        this_flat_darkl = flat_dark_times['low (dual-gain)'] == file_table['EXPTIME'][gain_flats][lmid_exp_i]
                    else:
                        this_flat_darkh, this_flat_darkl = 0, 0
                    if (np.sum(this_flat_darkh) > 0) and (np.sum(this_flat_darkl) > 0):
                        this_flat_darkh = flat_dark_times['high (dual-gain)'] == file_table['EXPTIME'][gain_flats][hmid_exp_i]
<<<<<<< HEAD
                        mid_flats['high (dual-gain)'] = flat_frames[hmid_exp_i].cds_frames[0,0] - flat_darks['high (dual-gain)'][this_flat_darkh][0]
                        this_flat_darkl = flat_dark_times['low (dual-gain)'] == file_table['EXPTIME'][gain_flats][lmid_exp_i]
                        mid_flats['low (dual-gain)'] = flat_frames[lmid_exp_i].cds_frames[0,1] - flat_darks['low (dual-gain)'][this_flat_darkl][0]
=======
                        mid_flats['high (dual-gain)'] = flat_frames[gain][hmid_exp_i].cds_frames[0,0] - flat_darks['high (dual-gain)'][this_flat_darkh]
                        this_flat_darkl = flat_dark_times['low (dual-gain)'] == file_table['EXPTIME'][gain_flats][lmid_exp_i]
                        mid_flats['low (dual-gain)'] = flat_frames[gain][lmid_exp_i].cds_frames[0,1] - flat_darks['low (dual-gain)'][this_flat_darkl]
>>>>>>> 13b2c122
                    elif bias_present:
                        mid_flats['high (dual-gain)'] = flat_frames[gain][hmid_exp_i].cds_frames[0,0] - med_bias_frames['high (dual-gain)']
                        mid_flats['low (dual-gain)'] = flat_frames[gain][lmid_exp_i].cds_frames[0,1] - med_bias_frames['low (dual-gain)']
                    else:
                        mid_flats['high (dual-gain)'] = flat_frames[gain][hmid_exp_i].cds_frames[0,0]
                        mid_flats['low (dual-gain)'] = flat_frames[gain][lmid_exp_i].cds_frames[0,1]
                    mid_flat_comment['high (dual-gain)'] = f'Illuminated {exptime[hmid_exp_i]:.1f}s exposure in high (dual-gain) gain; LED at {led[hmid_exp_i]} V{bias_note}'
                    mid_flat_comment['low (dual-gain)'] = f'Illuminated {exptime[lmid_exp_i]:.1f}s exposure in low (dual-gain) gain; LED at {led[lmid_exp_i]} V{bias_note}'
<<<<<<< HEAD
                else:
                    medians, variance = np.zeros(1), np.zeros(1)
                    all_exp_times, all_voltage = np.zeros(1), np.zeros(1)
=======
>>>>>>> 13b2c122
                    
                    # Find the exposure with an exposure time ratio closest to 2 (or 1/2 if this is the shortest exposure time)
                    # and create mid-flat ratio images
                    # For high-gain...
                    if exptime[hmid_exp_i] > min(exptime):
                        ratio_exptime = exptime[np.argmin(np.abs(exptime[hmid_exp_i] / exptime - 2))]
                        hratio_index = np.nonzero((exptime == ratio_exptime) & (led == led[hmid_exp_i]))[0][0]
                        mid_flat_ratio['high (dual-gain)'] = exptime[hmid_exp_i] / exptime[hratio_index]
                        
                        ratio_flat1 = mid_flats['high (dual-gain)']
                        ratio_flat2 = flat_frames[gain][hratio_index].cds_frames[0,0]
                        # Subtract the equal-length dark or bias frame from the ratio flat
                        if (np.sum(this_flat_darkh) > 0):
                            this_flat_darkh2 = flat_dark_times['high (dual-gain)'] == file_table['EXPTIME'][gain_flats][hratio_index]
                            ratio_flat2 = ratio_flat2 - flat_darks['high (dual-gain)'][this_flat_darkh2]
                        elif bias_present:
                            ratio_flat2 = ratio_flat2 - med_bias_frames['high (dual-gain)']
                        mid_flat_ratio_comment['high (dual-gain)'] = f'Ratio of {exptime[hmid_exp_i]} s and {exptime[hratio_index]} s exposures at {led[hmid_exp_i]} V'
                    else:
                        ratio_exptime = exptime[np.argmin(np.abs(exptime[hmid_exp_i] / exptime - 0.5))]
                        hratio_index = np.nonzero((exptime == ratio_exptime) & (led == led[hmid_exp_i]))[0][0]
                        mid_flat_ratio['high (dual-gain)'] = exptime[hratio_index] / exptime[hmid_exp_i]
                        
                        ratio_flat1 = flat_frames[gain][hratio_index].cds_frames[0,0]
                        ratio_flat2 = mid_flats['high (dual-gain)']
                        # Subtract the equal-length dark or bias frame from the ratio flat
                        if (np.sum(this_flat_darkh) > 0):
                            this_flat_darkh1 = flat_dark_times['high (dual-gain)'] == file_table['EXPTIME'][gain_flats][hratio_index]
                            ratio_flat1 = ratio_flat1 - flat_darks['high (dual-gain)'][this_flat_darkh1]
                        elif bias_present:
                            ratio_flat1 = ratio_flat1 - med_bias_frames['high (dual-gain)']
                        mid_flat_ratio_comment['high (dual-gain)'] = f'Ratio of {exptime[hratio_index]} s and {exptime[hmid_exp_i]} s exposures at {led[hmid_exp_i]} V'
                    mid_flat_ratio_im['high (dual-gain)'] = ratio_flat1 / ratio_flat2
                    
                    # ...and low-gain
                    if exptime[lmid_exp_i] > min(exptime):
                        ratio_exptime = exptime[np.argmin(np.abs(exptime[lmid_exp_i] / exptime - 2))]
                        lratio_index = np.nonzero((exptime == ratio_exptime) & (led == led[lmid_exp_i]))[0][0]
                        mid_flat_ratio['low (dual-gain)'] = exptime[lmid_exp_i] / exptime[lratio_index]
                        
                        ratio_flat1 = mid_flats['low (dual-gain)']
                        ratio_flat2 = flat_frames[gain][lratio_index].cds_frames[0,1]
                        # Subtract the equal-length dark or bias frame from the ratio flat
                        if (np.sum(this_flat_darkl) > 0):
                            this_flat_darkl2 = flat_dark_times['low (dual-gain)'] == file_table['EXPTIME'][gain_flats][lratio_index]
                            ratio_flat2 = ratio_flat2 - flat_darks['low (dual-gain)'][this_flat_darkl2]
                        elif bias_present:
                            ratio_flat2 = ratio_flat2 - med_bias_frames['low (dual-gain)']
                        mid_flat_ratio_comment['low (dual-gain)'] = f'Ratio of {exptime[lmid_exp_i]} s and {exptime[lratio_index]} s exposures at {led[lmid_exp_i]} V'
                    else:
                        ratio_exptime = exptime[np.argmin(np.abs(exptime[lmid_exp_i] / exptime - 0.5))]
                        lratio_index = np.nonzero((exptime == ratio_exptime) & (led == led[lmid_exp_i]))[0][0]
                        mid_flat_ratio['low (dual-gain)'] = exptime[lratio_index] / exptime[lmid_exp_i]
                        
                        ratio_flat1 = flat_frames[gain][lratio_index].cds_frames[0,1]
                        ratio_flat2 = mid_flats['low (dual-gain)']
                        # Subtract the equal-length dark or bias frame from the ratio flat
                        if (np.sum(this_flat_darkl) > 0):
                            this_flat_darkl1 = flat_dark_times['low (dual-gain)'] == file_table['EXPTIME'][gain_flats][lratio_index]
                            ratio_flat1 = ratio_flat1 - flat_darks['low (dual-gain)'][this_flat_darkl1]
                        elif bias_present:
                            ratio_flat1 = ratio_flat1 - med_bias_frames['low (dual-gain)']
                        mid_flat_ratio_comment['low (dual-gain)'] = f'Ratio of {exptime[lratio_index]} s and {exptime[lmid_exp_i]} s exposures at {led[lmid_exp_i]} V'
                    mid_flat_ratio_im['low (dual-gain)'] = ratio_flat1 / ratio_flat2
                    
                    # Define anomalously bad pixels we want to exclude from later calculations
                    # Flag pixels that are >lin_nw_thresh-sigma higher or lower than the median
                    lin_nw['high (dual-gain)'] = np.abs(mid_flat_ratio_im['high (dual-gain)'] - np.median(mid_flat_ratio_im['high (dual-gain)'])) > (lin_nw_thresh * np.std(mid_flat_ratio_im['high (dual-gain)']))
                    lin_nw['low (dual-gain)'] = np.abs(mid_flat_ratio_im['low (dual-gain)'] - np.median(mid_flat_ratio_im['low (dual-gain)'])) > (lin_nw_thresh * np.std(mid_flat_ratio_im['low (dual-gain)']))
                    nw_pixel_map[2][lin_nw['high (dual-gain)'] | lin_nw['low (dual-gain)']] = 1
                    
                    # Flag pixels being <qe_nw_thresh of median value in a mid-range flat
                    qe_nw['high (dual-gain)'] = mid_flats['high (dual-gain)'] < (qe_nw_thresh * np.median(mid_flats['high (dual-gain)']))
                    qe_nw['low (dual-gain)'] = mid_flats['low (dual-gain)'] < (qe_nw_thresh * np.median(mid_flats['low (dual-gain)']))
                    nw_pixel_map[3][qe_nw['high (dual-gain)'] | qe_nw['low (dual-gain)']] = 1
                else:
                    # All as in HDR section but for single gain
                    whole_frame_means = np.array([ff.get_mean((0,ff.dev_size[0],0,ff.dev_size[1])) for ff in flat_frames[gain]])
                    mid_exp_i = np.argmin(np.abs(whole_frame_means - 10000))
                    mid_flat_times[gain] = exptime[mid_exp_i]
                    mid_flat_voltages[gain] = led[mid_exp_i]
                    
                    if flatdark_present and (len(flat_dark_times[gain]) > 0):
                        this_flat_dark = flat_dark_times[gain] == file_table['EXPTIME'][gain_flats][mid_exp_i]
                    else:
                        this_flat_dark = 0
                    if np.sum(this_flat_dark) > 0:
                        mid_flats[gain] = flat_frames[gain][mid_exp_i].cds_frames[0] - flat_darks[gain][this_flat_dark]
                    elif bias_present:
                        mid_flats[gain] = flat_frames[gain][mid_exp_i].cds_frames[0] - med_bias_frames[gain]
                    else:
                        mid_flats[gain] = flat_frames[gain][mid_exp_i].cds_frames[0]
                    mid_flat_comment[gain] = f'Illuminated {exptime[mid_exp_i]:.1f}s exposure in {gain} gain mode; LED at {led[mid_exp_i]} V{bias_note}'
                    
                    if exptime[mid_exp_i] > min(exptime):
                        ratio_exptime = exptime[np.argmin(np.abs(exptime[mid_exp_i] / exptime - 2))]
                        ratio_index = np.nonzero((exptime == ratio_exptime) & (led == led[mid_exp_i]))[0][0]
                        mid_flat_ratio[gain] = exptime[mid_exp_i] / exptime[ratio_index]
                        
                        ratio_flat1 = mid_flats[gain]
                        ratio_flat2 = flat_frames[gain][ratio_index].cds_frames[0]
                        # Subtract the equal-length dark or bias frame from the ratio flat
                        if (np.sum(this_flat_dark) > 0):
                            this_flat_dark2 = flat_dark_times[gain] == file_table['EXPTIME'][gain_flats][ratio_index]
                            ratio_flat2 = ratio_flat2 - flat_darks[gain][this_flat_dark2]
                        elif bias_present:
                            ratio_flat2 = ratio_flat2 - med_bias_frames[gain]
                        mid_flat_ratio_comment[gain] = f'Ratio of {exptime[mid_exp_i]} s and {exptime[ratio_index]} s exposures at {led[mid_exp_i]} V'
                    else:
                        ratio_exptime = exptime[np.argmin(np.abs(exptime[mid_exp_i] / exptime - 0.5))]
                        ratio_index = np.nonzero((exptime == ratio_exptime) & (led == led[mid_exp_i]))[0][0]
                        mid_flat_ratio[gain] = exptime[ratio_index] / exptime[mid_exp_i]
                        
                        ratio_flat1 = flat_frames[gain][ratio_index].cds_frames[0]
                        ratio_flat2 = mid_flats[gain]
                        # Subtract the equal-length dark or bias frame from the ratio flat
                        if (np.sum(this_flat_dark) > 0):
                            this_flat_dark1 = flat_dark_times[gain] == file_table['EXPTIME'][gain_flats][ratio_index]
                            ratio_flat1 = ratio_flat1 - flat_darks[gain][this_flat_dark1]
                        elif bias_present:
                            ratio_flat1 = ratio_flat1 - med_bias_frames[gain]
                        mid_flat_ratio_comment[gain] = f'Ratio of {exptime[ratio_index]} s and {exptime[mid_exp_i]} s exposures at {led[mid_exp_i]} V'
                    mid_flat_ratio_im[gain] = ratio_flat1 / ratio_flat2
                    
                    lin_nw[gain] = np.abs(mid_flat_ratio_im[gain] - np.median(mid_flat_ratio_im[gain])) > (lin_nw_thresh * np.std(mid_flat_ratio_im[gain]))
                    nw_pixel_map[2][lin_nw[gain]] = 1
                    
                    qe_nw[gain] = mid_flats[gain] < (qe_nw_thresh * np.median(mid_flats[gain]))
                    nw_pixel_map[3][qe_nw[gain]] = 1

        # Now calculate the gain
        # Exclude pixels flagged as nw for any reason
        bad_pixel_map = np.sum(nw_pixel_map, axis=0)
                
        for gain in flat_frames:
            # Loop through frame pairs getting PTC stats
            if gain == 'hdr':
                medians, variance = np.zeros((1,2)), np.zeros((1,2))
                all_exp_times, all_voltage = np.zeros(1), np.zeros(1)
                
                for i in range(x_parts):
                    for j in range(y_parts):
                        x1, x2, y1, y2 = x_size*i, x_size*(i+1), y_size*j, y_size*(j+1)
                        mask = bad_pixel_map[y1:y2,x1:x2]
                        medians = np.append(medians, [ff.get_median((x1, x2, y1, y2), mask=mask) for ff in flat_frames[gain]], axis=0)
                        variance = np.append(variance, [ff.get_variance((x1, x2, y1, y2), mask=mask) for ff in flat_frames[gain]], axis=0)
                        all_exp_times = np.append(all_exp_times, exptime_g[gain])
                        all_voltage = np.append(all_voltage, led_g[gain])
                medians, variance, all_exp_times, all_voltage = medians[1:], variance[1:], all_exp_times[1:], all_voltage[1:]
                exp_times['high (dual-gain)'], exp_times['low (dual-gain)'] = all_exp_times, all_exp_times
                voltage['high (dual-gain)'], voltage['low (dual-gain)'] = all_voltage, all_voltage
                med_sig['high (dual-gain)'], med_sig['low (dual-gain)'] = medians[:,0], medians[:,1]
                var['high (dual-gain)'], var['low (dual-gain)'] = variance[:,0], variance[:,1]
            else:
                medians, variance = np.zeros(1), np.zeros(1)
                all_exp_times, all_voltage = np.zeros(1), np.zeros(1)
                
                for i in range(x_parts):
                    for j in range(y_parts):
                        x1, x2, y1, y2 = x_size*i, x_size*(i+1), y_size*j, y_size*(j+1)
                        mask = bad_pixel_map[y1:y2,x1:x2]
                        medians = np.append(medians, [ff.get_median((x1, x2, y1, y2), mask=mask) for ff in flat_frames[gain]], axis=0)
                        variance = np.append(variance, [ff.get_variance((x1, x2, y1, y2), mask=mask) for ff in flat_frames[gain]], axis=0)
                        all_exp_times = np.append(all_exp_times, exptime_g[gain])
                        all_voltage = np.append(all_voltage, led_g[gain])
                medians, variance, all_exp_times, all_voltage = medians[1:], variance[1:], all_exp_times[1:], all_voltage[1:]
                exp_times[gain] = all_exp_times
                voltage[gain] = all_voltage
                med_sig[gain] = medians
                var[gain] = variance
        
        # Write the mid flat frames to file
        flat_outpath = write_fits_image(mid_flats, 'sample flat frame', mid_flat_comment,
                                        os.path.join(output_dirname,f'{output_prefix}_flat_frames.fits'))
        
        # Now calculate the gain
        
        # Set up fitter and model (a PL set to linear solution)
        fit = fitting.LMLSQFitter(calc_uncertainties=True)
        fit_or = fitting.FittingWithOutlierRemoval(fit, sigma_clip, niter=5, sigma=3.5)
        model = PowerLaw1D(amplitude=1, x_0=1, alpha=-1, fixed={'x_0': True, 'alpha': True})
        
        # TODO: Move linearity fitting up here too - but first figure out what we want to do there
        
        # Fit PTC for read noise level and gain
        for_fitting, model_fit, mask_ptc = {}, {}, {}
        for g in med_sig:
            # Determine the shot noise dominated region of the PTC
            # Defined as unsaturated and above the noise-floor-dominated region
            rough_sat_level = np.maximum(max(med_sig[g]) - 5000, 10000) # We expect saturation to be well above 10k but want to handle other cases
            valid = (var[g] > 0) & (med_sig[g] > 100) & (med_sig[g] < rough_sat_level)
            
            if np.sum(valid) > 0:
                # Subtract the noise
                if g in read_noise: noise_floor = read_noise[g]**2
                else: noise_floor = nom_read_noise[g]**2
                corrected_v = var[g] - noise_floor
                for_fitting[g] = valid & (corrected_v > 0)
            else:
                # Nothing valid here for this gain, skip
                print(f'Insufficient data to fit slope for gain mode {g}, skipping and using nominal gain')
                continue
                
            # Write the median/variance/voltage data to an output table
            flat_table = Table([med_sig[g], var[g], voltage[g], exp_times[g], for_fitting[g]],
                                names=('Median','Variance','Voltage','Exptime','Valid'),
                                meta={'comments': f'Median and variance in ADU. Using {x_size}x{y_size} subframes. Bad (non-working) pixels are masked.'})
            flat_table.write(os.path.join(output_dirname,f'ptc_data_{g.translate(str.maketrans("", "", " (-)"))}.ecsv'))
            
            try:
                # Fit while rejecting outliers and not over-weighting high signal data points
                model_fit[g], mask_ptc[g] = fit_or(model, med_sig[g][for_fitting[g]], corrected_v[for_fitting[g]], maxiter=100)

                #K_ADC(e−/DN) is determined from the slope of the shot noise curve (i.e. powerlaw amplitude)
                k = 1 / model_fit[g].amplitude.value
                if fit_or.fit_info['param_cov']:
                    k_err = np.abs(k * -1 * np.sqrt(fit_or.fit_info['param_cov'][0][0]) / model_fit[g].amplitude.value)
                else:
                    print('Error with calculating gain covariance')
                    k_err = 0

                det_gain[g] = [k, k_err]
            except:
                print(f'Problem fitting slope for gain mode {g}, skipping and using nominal gain')
    
    # Convert all properties to electron units using either measured gain or nominal gain
    # Perform overall calculations while excluding anomalously bad pixels
    all_good_pixels = np.sum(nw_pixel_map, axis=0) == 0
    
    gain_note = {}
    for g in gain_modes:
        gs = g.translate(str.maketrans("", "", " (-)")) # Simple gain string for filenames
        
        if g in det_gain:
            use_gain[g] = det_gain[g][0]
            gain_comment = f'; Converted to electron units using measured gain {det_gain[g][0]:.3f} +/- {det_gain[g][1]:.3f} e-/ADU'
        else:
            use_gain[g] = nom_gain[g]
            gain_comment = f'; Converted to electron units using nominal (NOT measured) gain {nom_gain[g]} e-/ADU'

        if bias_present:
            if g in noise_map:
                # Calculate RMS read noise using only well-behaved pixels
                read_noise[g] = np.sqrt(np.nanmean(noise_map[g][all_good_pixels]**2))
                read_noise_e[g] = read_noise[g] * use_gain[g]
        
            if g in med_bias_frames:
                # Create electron-unit frames
                bias_comment[g] += gain_comment
                noise_comment[g] += gain_comment
                med_bias_frames_e[g] = med_bias_frames[g] * use_gain[g]
                noise_map_e[g] = noise_map[g] * use_gain[g]
                
                # Plot individual bias/noise frames
                make_plot(med_bias_frames[g], med_bias_frames_e[g], f'Median pixel offset frame - gain: {g}',
                          os.path.join(output_dirname,f'{output_prefix}_pixeloffset_frame_{gs}.png'))
                make_plot(noise_map[g], noise_map_e[g], f'Noise map - gain: {g}',
                          os.path.join(output_dirname,f'{output_prefix}_noise_map_{gs}.png'))
                
                # Define pixels not meeting requirements as having noise above given threshold in high gain
                if (g == 'high') | (g == 'high (dual-gain)'):
                    noise_nr[g] = noise_map_e[g] >= noise_nr_thresh
                    nr_pixel_map[0][noise_map_e[g] >= noise_nr_thresh] = 1
        
        if longdark_present:
            if g in longdark_frames:
                # Dark current 'measurement' is the 99% percentile, using only well-behaved pixels
                # Since most pixels will have low enough dark current to be dominated by read noise,
                # median isn't a useful metric here
                dark_current[g] = np.percentile(longdark_frames[g][all_good_pixels],99)
                dark_current_e[g] = dark_current[g] * use_gain[g] / longdark_exp_time
            
                # Create electron/s unit frames
                longdark_comment[g] += gain_comment+f'; Converted to rate using exposure time: {longdark_exp_time:n} s.'
                longdark_frames_e[g] = (longdark_frames[g] * use_gain[g]) / longdark_exp_time
                
                # Plot individual dark frames
                make_plot(longdark_frames[g], longdark_frames_e[g], f'Median long dark frame - gain: {g}',
                          os.path.join(output_dirname,f'{output_prefix}_longdark_frame_{gs}.png'), eunit='e-/s')
                
                # Define pixels not meeting requirements as having dark current exceeding given threshold in high gain mode
                if (g == 'high') | (g == 'high (dual-gain)'):
                    dark_nr[g] = longdark_frames_e[g] >= dark_nr_thresh
                    nr_pixel_map[1][longdark_frames_e[g] >= dark_nr_thresh] = 1
                    
        if flat_present:
            if g in med_sig:
                well_depth[g], well_depth_e[g] = np.nanmax(med_sig[g]), np.nanmax(med_sig[g]) * use_gain[g]
        
            if g in mid_flats:
                mid_flat_comment[g] += gain_comment
                mid_flats_e[g] = mid_flats[g] * use_gain[g]
                
                # Plot individual mid-range flat frames
                make_plot(mid_flats[g], mid_flats_e[g], f'Sample flat frame - gain: {g}',
                          os.path.join(output_dirname,f'{output_prefix}_flat_frame_{gs}.png'))
                
                # Define pixels not meeting linearity/QE requirements here (currently none)
                
    if opdark_present:
        long_high_opdark_e, long_low_opdark_e, short_high_opdark_e, short_low_opdark_e = {}, {}, {}, {}
        for mode in long_high_opdark:
            # Convert operating darks to e-/s units
            long_high_opdark_e[mode] = long_high_opdark[mode] * use_gain['high (dual-gain)'] / oplong[mode]
            long_low_opdark_e[mode] = long_low_opdark[mode] * use_gain['low (dual-gain)'] / oplong[mode]
            short_high_opdark_e[mode] = short_high_opdark[mode] * use_gain['high (dual-gain)'] / opshort[mode]
            short_low_opdark_e[mode] = short_low_opdark[mode] * use_gain['low (dual-gain)'] / opshort[mode]
    
    if persist_present:
        persist_sat_median_e = persist_sat_median * use_gain['high']
        persist_dark_frames_e = persist_dark_frames * use_gain['high']

    # Write all these FITS files again in electron (/s) units
    if bias_present:
        bias_e_outpath = write_fits_image(med_bias_frames_e, 'pixel offset frame', bias_comment,
                                          os.path.join(output_dirname,f'{output_prefix}_pixeloffset_frames_e.fits'))
        noise_e_outpath = write_fits_image(noise_map_e, 'noise map', noise_comment,
                                           os.path.join(output_dirname,f'{output_prefix}_noise_maps_e.fits'))
    if longdark_present:
        longdark_e_outpath = write_fits_image(longdark_frames_e, 'long dark frame', longdark_comment,
                                              os.path.join(output_dirname,f'{output_prefix}_longdark_frames_e.fits'))
    if flat_present:
        flat_e_outpath = write_fits_image(mid_flats_e, 'sample flat frame', mid_flat_comment,
                                          os.path.join(output_dirname,f'{output_prefix}_flat_frames_e.fits'))

    # Write bad pixel FITS images
    # Anomalously bad (non-working) pixels
    hdus = [fits.PrimaryHDU()]
    for i in range(len(nw_types)):
        imhdu = fits.ImageHDU(data=nw_pixel_map[i], name=f'{nw_types[i]}')
        imhdu.header['TYPE'] = f'{nw_types[i]} bad pixels'
        imhdu.header['COMMENT'] = f'Anomalously bad pixels excluded from calculations due to {nw_types[i]}'
        hdus.append(imhdu)
    hdulist = fits.HDUList(hdus=hdus)
    hdulist.writeto(os.path.join(output_dirname,f'{output_prefix}_bad_pixels_nw.fits'))

    # Pixels that do not meet requirements
    hdus = [fits.PrimaryHDU()]
    for i in range(len(nr_types)):
        imhdu = fits.ImageHDU(data=nr_pixel_map[i], name=f'{nr_types[i]}')
        imhdu.header['TYPE'] = f'{nr_types[i]} bad pixels'
        imhdu.header['COMMENT'] = f'Pixels that do not meet requirements due to {nr_types[i]}'
        hdus.append(imhdu)
    hdulist = fits.HDUList(hdus=hdus)
    hdulist.writeto(os.path.join(output_dirname,f'{output_prefix}_bad_pixels_nr.fits'))
    
    # TODO: Add all the electron unit frame stats to some sort of output table
    
    ###############################
    # PDF report generation section
    # - Produces PDF summary report
    ###############################
    
    # Plot settings
    gain_color = {'high (dual-gain)': 'tab:blue', 'low (dual-gain)': 'tab:orange', 'high': 'tab:green', 'low': 'tab:red'}
    gain_line_color = {'high (dual-gain)': 'darkblue', 'low (dual-gain)': 'brown', 'high': 'darkgreen', 'low': 'darkred'}
    bad_pixel_colors = ['white', 'red', 'blue', 'limegreen','yellow']
    bad_pixel_labels = ['Good', 'High Noise', 'High Dark', 'Bad Linearity', 'Bad Q.E.']
    
    # Initialize report document
    #doc_name = f'analysis_report_test.pdf'
    with PdfPages(os.path.join(output_dirname,doc_name)) as pdf:
    
        now = time.strftime('%Y-%m-%d %H:%M:%S')
        git_hash = subprocess.check_output(['git', 'rev-parse', '--short', 'HEAD']).decode('ascii').strip()
    
        # Empty axes for first page
        fig = plt.figure(figsize=[8.5,11],dpi=250)
        plt.axis('off')
        
        # Temperature
        if exp.temperature > 0: temp = f'{exp.temperature:2f} K (measured)'
        else: temp = 'TEMPERATURE DATA MISSING (default 180K as of July 2025)'
        
        # Device and test summary text
        summary_text = f'Cosmetic report for DeviceID: {detid}\n'
        summary_text += f'Device size: {exp.dev_size[0]} x {exp.dev_size[1]}\n\n'
        summary_text += f'Standard analysis exposures taken {datestring} using {camera} camera\n'
        summary_text += f'with firmware: {exp.firmware}\n'
        summary_text += f'at temperature {temp}\n'
        if ledwave: summary_text += f'using LED: {ledwave} nm\n'
        summary_text += '\n'
        summary_text += f'Report generated {now}; cmost-analysis git hash {git_hash} \n\n'
        if 'graycode' in kwargs: summary_text += f'Gray decoding applied \n\n'
        if 'subframe' in kwargs: summary_text += f'Results for subframe (x1,x2,y1,y2): {subframe} \n\n'
        
        summary_text += 'Contents:\n'
        if singleframe_present: summary_text += '- Single readout frames\n'
        if noise_present: summary_text += '- Noise spectrum\n'
        if bias_present: summary_text += '- Pixel offset frames\n'
        if longdark_present: summary_text += '- Long dark frames\n'
        if opdark_present: summary_text += '- Standard operating dark frames\n'
        if persist_present: summary_text += '- Persistence test frames\n'
        if flat_present: summary_text += f'- Flat fields vs exposure time\n'
        
        # Include any notes from the analysis_notes file
        if notes_present:
            summary_text += '\n\nNotes:'
            if len(notes_lines[2:]) < 20:
                summary_text += ''.join(notes_lines[3:])
            else:
                summary_text += ''.join(notes_lines[3:21])+'...'
                summary_text += '\nNotes continued in analysis_notes.txt'
        
        plt.text(0,1,summary_text,verticalalignment='top',wrap=True)
        fig.text(0.96, 0.02, pdf.get_pagecount()+1)
        pdf.savefig()
        plt.close()
        
        # So-what summary pages at the top
        if bias_present or longdark_present or flat_present:

            # Bad (not-working) pixel map page
            fig = plt.figure(figsize=[8.5,11],dpi=250)
            plt.suptitle('Bad pixel map (not used in calculations)')
            ax1 = plt.subplot2grid((3,1), (0,0), rowspan=2)
            plt.sca(ax1)
            bad_color_map = matplotlib.colors.ListedColormap(bad_pixel_colors[:len(nw_types)+1])
            plot_pixel_map = np.zeros(nw_pixel_map.shape[1:])+0.5
            for i in range(len(nw_types)):
                plot_pixel_map[nw_pixel_map[i] > 0] = i+1.5
            plt.imshow(plot_pixel_map, cmap=bad_color_map, vmin=0, vmax=len(nw_types)+1, interpolation='none')
            plt.colorbar(orientation='horizontal', label='Bad pixel type', ticks=np.arange(nw_types+1)+0.5,
                         format=mticker.FixedFormatter(bad_pixel_labels[:len(nw_types)+1]))
            
            # Get combined numbers and percentages of bad pixels
            summary_text = ''
            if bias_present:
                total_noise_nw = np.sum(nw_pixel_map[0])
                total_noise_percent_nw = total_noise_nw / nw_pixel_map[0].size * 100
                summary_text += f'Bad noise pixels (>{noise_nw_thresh} e-): {int(total_noise_nw)} ({total_noise_percent_nw:.2f} %)\n'
            if longdark_present:
                total_dark_nw = np.sum(nw_pixel_map[1])
                total_dark_percent_nw = total_dark_nw / nw_pixel_map[1].size * 100
                summary_text += f'Bad dark current pixels (>{dark_nw_thresh} e-/s): {int(total_dark_nw)} ({total_dark_percent_nw:.2f} %)\n'
            if flat_present:
                total_lin_nw = np.sum(nw_pixel_map[2])
                total_lin_percent_nw = total_lin_nw / nw_pixel_map[2].size * 100
                summary_text += f'Bad linearity pixels (>{lin_nw_thresh}-sigma above/below expected ratio): {int(total_lin_nw)} ({total_lin_percent_nw:.2f} %)\n'
                total_qe_nw = np.sum(nw_pixel_map[3])
                total_qe_percent_nw = total_qe_nw / nw_pixel_map[3].size * 100
                summary_text += f'Bad Q.E. pixels (<{qe_nw_thresh}x median value in mid-range flat): {int(total_qe_nw)} ({total_qe_percent_nw:.2f} %)\n'
            total_nw_pixels = np.sum(np.sum(nw_pixel_map, axis=0) > 0)
            total_percentage_nw = total_nw_pixels / nw_pixel_map[0].size * 100

            summary_text += f'Total number of bad pixels: {int(total_nw_pixels)} ({total_percentage_nw:.2f} %)'
            plt.text(-0.35, -0.6, summary_text, transform=ax1.transAxes, verticalalignment='top')

            pdf.savefig()
            plt.close()

            # Bad (not meeting requirements) pixel map page
            fig = plt.figure(figsize=[8.5,11],dpi=250)
            plt.suptitle('Bad pixel map (not meeting requirements)')
            ax1 = plt.subplot2grid((3,1), (0,0), rowspan=2)
            plt.sca(ax1)
            bad_color_map = matplotlib.colors.ListedColormap(bad_pixel_colors[:len(nr_types)+1])
            plot_pixel_map = np.zeros(nr_pixel_map.shape[1:])+0.5
            for i in range(len(nr_types)):
                plot_pixel_map[nr_pixel_map[i] > 0] = i+1.5
            plt.imshow(plot_pixel_map, cmap=bad_color_map, vmin=0, vmax=len(nr_types)+1, interpolation='none')
            plt.colorbar(orientation='horizontal', label='Bad pixel type', ticks=np.arange(nr_types+1)+0.5,
                         format=mticker.FixedFormatter(bad_pixel_labels[:len(nr_types)+1]))
            
            # Get combined numbers and percentages of bad pixels
            summary_text = ''
            if bias_present:
                total_noise_nr = np.sum(nr_pixel_map[0])
                total_noise_percent_nr = total_noise_nr / nr_pixel_map[0].size * 100
                summary_text += f'Bad noise pixels (>{noise_nr_thresh} e-): {int(total_noise_nr)} ({total_noise_percent_nr:.2f} %)\n'
            if longdark_present:
                total_dark_nr = np.sum(nr_pixel_map[1])
                total_dark_percent_nr = total_dark_nr / nr_pixel_map[1].size * 100
                summary_text += f'Bad dark current pixels (>{dark_nr_thresh} e-/s): {int(total_dark_nr)} ({total_dark_percent_nr:.2f} %)\n'
                
            total_nr_pixels = np.sum(np.sum(nr_pixel_map, axis=0) > 0)
            total_percentage_nr = total_nr_pixels / nr_pixel_map[0].size * 100

            summary_text += f'Total number of bad pixels: {int(total_nr_pixels)} ({total_percentage_nr:.2f} %)'
            plt.text(-0.35, -0.6, summary_text, transform=ax1.transAxes, verticalalignment='top')

            pdf.savefig()
            plt.close()
        
            # Final summary page
            fig = plt.figure(figsize=[8.5,11],dpi=250)
            plt.axis('off')
            
            plt.xlim(0,10)
            plt.ylim(0,10)
            
            # Header
            c1, c2, c3, c4, c5 = 0, 3.9, 5.8, 8.0, 10.0
            plt.text(c1, 9.5, 'Gain mode', weight='bold', ha='left')
            plt.text(c2, 9.5, 'Gain', weight='bold', ha='right')
            plt.text(c3, 9.5, 'Read Noise', weight='bold', ha='right')
            plt.text(c4, 9.5, 'Dark Current', weight='bold', ha='right')
            plt.text(c5, 9.5, 'Well Depth', weight='bold', ha='right')
            plt.text(c2, 9.2, '(e-/ADU)', weight='bold', ha='right')
            plt.text(c3, 9.2, '(e-)', weight='bold', ha='right')
            plt.text(c4, 9.2, '(99%; me-/s)', weight='bold', ha='right')
            plt.text(c5, 9.2, '(e-)', weight='bold', ha='right')
            
            # Results
            for i, g in enumerate(gain_modes):
                plt.text(c1, 8.5-i*0.5, g)
                if g in det_gain: plt.text(c2, 8.5-i*0.5, f'{det_gain[g][0]:.3f}±{det_gain[g][1]:.3f}', ha='right')
                else: plt.text(c2, 8.5-i*0.5, f'{nom_gain[g]:.1f} (nom.)', ha='right')
                if g in read_noise: plt.text(c3, 8.5-i*0.5, f'{read_noise_e[g]:.2f}', ha='right')
                if g in dark_current: plt.text(c4, 8.5-i*0.5, f'{dark_current_e[g]*1000:.2f}', ha='right')
                if g in well_depth: plt.text(c5, 8.5-i*0.5, f'{int(well_depth_e[g])}', ha='right')
            
            # Note re: excluding bad pixels
            fig.text(0.12, 0.5, f'Properties calculated excluding {int(total_nw_pixels)} anomalously bad pixels.')
            
            fig.text(0.96, 0.02, pdf.get_pagecount()+1)
            pdf.savefig()
            plt.close()
        
        
        # Bias plots
        if bias_present:
            # Now create bias and noise map summary pages
            # Plot bias frames
            for g in gain_modes:
                if g in med_bias_frames_e:
                    # Plot bias frame
                    mmin, mmax = min(med_bias_frames_e[g].flatten()), max(med_bias_frames_e[g].flatten())
                    
                    summary_text = f'Gain mode: {g}\n'
                    summary_text += '\n'.join(bias_comment[g].split('; '))+'\n'
                    summary_text += f'Min median pixel value: {mmin:.1f} e-; max median pixel value: {mmax:.1f} e- \n'
                    
                    # Create a standard histogram page and save it to the pdf
                    hist_page(pdf, med_bias_frames_e[g], f'Pixel offset frames - gain: {g}', summary_text, precision=use_gain[g])
            
            # Plot noise maps
            for g in gain_modes:
                if g in noise_map_e:
                    # Plot read noise map and histogram
                    nmin, nmax = min(noise_map_e[g].flatten()), max(noise_map_e[g].flatten())
                    
                    summary_text = f'Gain mode: {g}\n'
                    summary_text += '\n'.join(bias_comment[g].split('; '))+'\n'
                    summary_text += f'Min noise value: {nmin:.1f} e-; max noise value: {nmax:.1f} e- \n'
                    summary_text += f'Read noise (RMS): {read_noise_e[g]:.2f} e-\n'
                    if (g == 'high') | (g == 'high (dual-gain)'):
                        noise_percent_nw = np.sum(noise_nw[g]) / nw_pixel_map[0].size * 100
                        summary_text += f'Percentage above {noise_nw_thresh} e-: {noise_percent_nw:.2f} %\n'
                        noise_percent_nr = np.sum(noise_nr[g]) / nr_pixel_map[0].size * 100
                        summary_text += f'Percentage above {noise_nr_thresh} e-: {noise_percent_nr:.2f} %\n'
                        hist_page(pdf, noise_map_e[g], f'Noise map - gain: {g}', summary_text, precision=0.1,
                                  unit='Read Noise (e-)', vlines=[noise_nr_thresh])
                    else:
                        hist_page(pdf, noise_map_e[g], f'Noise map - gain: {g}', summary_text, precision=0.1, unit='Read Noise (e-)')
            
            # Read noise summary page
            fig = plt.figure(figsize=[8.5,11],dpi=300)
            plt.suptitle(f'Read noise summary')
            
            ax1 = plt.subplot2grid((2,1), (0,0))
            ax2 = ax1.twinx()
            
            # Read noise summary plot
            plt.sca(ax1)
            summary_text = ''
            for g in noise_map_e:
                bins = np.arange(min(noise_map_e[g].flatten()),max(noise_map_e[g].flatten()),0.1)
                data_hist, bin_edges = np.histogram(noise_map_e[g],bins=bins)
                p = ax1.stairs(data_hist / noise_map_e[g].size, edges=bin_edges, label=g)
                ax2.plot(bins[:-1], np.cumsum(data_hist / noise_map_e[g].size), color=p.get_edgecolor(), ls='--')
                summary_text += f'RMS read noise, {g}: {read_noise_e[g]:.2f} e-\n'
            plt.axvline(noise_nr_thresh,ls='--',color='grey',label=f'{noise_nr_thresh}e- Requirement')
            plt.xlabel('Read Noise (e-)')
            ax1.set_ylabel('Fraction of Pixels')
            min_y = 1 / (noise_map_e[g].size*2)
            ax1.set_ylim(min_y,1)
            ax2.set_ylabel('Cumulative Fraction of Pixels')
            ax2.set_ylim(0,1)
            ax1.loglog()
            plt.legend(fontsize=10,loc=1)
            
            plt.text(0.0, -0.3, summary_text, transform=ax1.transAxes, verticalalignment='top')
            
            plt.tight_layout()
            fig.text(0.96, 0.02, pdf.get_pagecount()+1)
            pdf.savefig()
            plt.close()
            
        # Noise spectrum
        if noise_present:
            if len(noise_spectrum) > 0:
                fig, axs = plt.subplots(figsize=[8.5,11],dpi=300,nrows=4,gridspec_kw={'hspace': 0})
                plt.suptitle(f'Noise Spectra')
                labels = [f'Channel {c}' for c in range(n_channels)]
                # We expect 3 frames from a standard exposure set but be flexible
                for i in range(np.minimum(len(noise_spectrum),3)):
                    axs[i].loglog()
                    axs[i].plot(noise_freq[i], noise_spectrum[i], label=labels)
                    if i < len(noise_spectrum)-1: axs[i].get_xaxis().set_visible(False)
                    axs[i].set_xlabel('Frequency (Hz)')
                    if i == 0:
                        axs[i].set_ylabel(r'Noise Density (V / Hz$^{1/2}$)')
                        axs[i].legend(fontsize=10,ncols=4)
                    axs[i].text(0.05,0.1,f'Pixel: {noise_pix[i]}',transform=axs[i].transAxes)
                for a in axs[np.minimum(len(noise_spectrum),3):]:
                    a.axis('off')
                pdf.savefig()
                plt.close()

        # Long darks
        if longdark_present:
            for g in gain_modes:
                if g in longdark_frames_e:
                    # Plot long dark frames
                    frame = longdark_frames_e[g]
                    dmin, dmax, dmedian, dmean = min(frame.flatten()), max(frame.flatten()), np.median(frame), np.mean(frame)
                    
                    if 'subframe' not in kwargs:
                        # Boxcar smooth for plotting and histogram, if not looking at a subframe
                        smoothed_dark = convolve(frame, Box2DKernel(5))
                        smoothed_txt = 'Frame is boxcar-smoothed with width=5 pixels\n'
                        plot_dark = smoothed_dark
                    else:
                        smoothed_txt = ''
                        plot_dark = frame
                    
                    # Create a standard histogram page and save it to the pdf
                    summary_text = f'Frame: {g} long dark\n'
                    summary_text += '\n'.join(longdark_comment[g].split('; '))+f'\n{smoothed_txt}'
                    summary_text += f'Min pixel value: {dmin:.4f} e-/s; max pixel value: {dmax:.4f} e-/s \n'
                    summary_text += f'Median pixel value: {dmedian:.4f} e-/s; mean pixel value: {dmean:.4f} e-/s\n'
                    
                    # Mark the read noise level as well as the bad threshold for high-gain
<<<<<<< HEAD
                    if g in read_noise_e: read_noise_level = read_noise_e[g] / longdark_exp_time
                    else: read_noise_level = nom_read_noise[g] * use_gain[g] / longdark_exp_time
                    
=======
                    if g in read_noise_e:
                        read_noise_level = read_noise_e[g] / longdark_exp_time
                    else:
                        read_noise_level = nom_read_noise[g] * use_gain[g] / longdark_exp_time

>>>>>>> 13b2c122
                    prec = (use_gain[g] / longdark_exp_time) * 5
                    if (g == 'high') | (g == 'high (dual-gain)'):
                        dark_percent_nw = np.sum(dark_nw[g]) / nw_pixel_map[1].size * 100
                        summary_text += f'Percentage above {dark_nw_thresh} e-/s: {total_dark_percent_nw:.2f} %\n'
                        dark_percent_nr = np.sum(dark_nr[g]) / nr_pixel_map[1].size * 100
                        summary_text += f'Percentage above {dark_nr_thresh} e-/s: {total_dark_percent_nr:.2f} %\n'
                        summary_text += f'99% percentile dark current value: {dark_current_e[g]:.4f} e-/s\n'
                        hist_page(pdf, plot_dark, f'Long darks - {g} frame', summary_text, unit='e-/s', precision=prec,
                                  contours=[dark_nr_thresh], vlines=[dark_nr_thresh, read_noise_level])
                    else:
                        hist_page(pdf, plot_dark, f'Long darks - {g} frame', summary_text, unit='e-/s', precision=prec, vlines=[read_noise_level])
        
        # Persistence test
        if persist_present:
            fig = plt.figure(figsize=[8.5,11],dpi=300)
            plt.suptitle(f'Persistence test')
            
            # Output a frame image and histograms
            ax1 = plt.subplot2grid((4,2), (0,0))
            darkax = [plt.subplot2grid((4,2), (0,1)),
                      plt.subplot2grid((4,2), (1,0)),
                      plt.subplot2grid((4,2), (1,1)),
                      plt.subplot2grid((4,2), (2,0)),
                      plt.subplot2grid((4,2), (2,1))]
            ax7 = plt.subplot2grid((4,1), (3,0))
            
            # Median saturated frame
            plt.sca(ax1)
            plt.title('Saturated frame')
            plt.imshow(persist_sat_median_e, vmin=np.percentile(persist_sat_median_e,0.03), vmax=np.percentile(persist_sat_median_e,99.7))
            plt.colorbar(label='e-', shrink=0.9)
            
            # First three dark frames
            for i, ax in enumerate(darkax):
                plt.sca(ax)
                plt.title(f'Post-saturated dark {i+1}')
                imdata = persist_dark_frames_e[i]
                
                vmin, vmax = np.percentile(imdata,0.03), np.percentile(imdata,99.7)
                plt.imshow(imdata, vmin=vmin, vmax=vmax)
                plt.colorbar(label='e-', shrink=0.9)
            
            # Plot of dark median over time
            dark_medians = np.nanmedian(persist_dark_frames_e, axis=(1,2))
            
            plt.sca(ax7)
            plt.plot(persist_times, dark_medians)
            plt.xlabel(f'Time ({persist_tu})')
            plt.ylabel('Mean Signal (e-)')
            plt.tight_layout()
            
            pdf.savefig()
            plt.close()

        # Flats, linearity and PTCs
        if flat_present:
            # Plot mid-range flats
            for g in gain_modes:
                if g in mid_flats_e:
                    flat = mid_flats_e[g]
                    mmin, mmax, mmedian, mmean = min(flat.flatten()), max(flat.flatten()), np.median(flat), np.mean(flat)
                    
                    if flatdark_present: summary_text = f'Gain mode: {g}, equal-length dark subtracted\n'
                    else: summary_text = f'Gain mode: {g}{bias_note}\n'
                    summary_text += '\n'.join(mid_flat_comment[g].split('; '))+'\n'
                    summary_text += f'Min pixel value: {mmin:.1f} e-; max pixel value: {mmax:.1f} e- \n'
                    summary_text += f'Median pixel value: {mmedian:.1f} e-; mean pixel value: {mmean:.1f} e-\n'
                    qe_percent_nw = np.sum(qe_nw[g]) / nw_pixel_map[3].size * 100
                    summary_text += f'Percentage below {qe_nw_thresh}x median value ({qe_nw_thresh*mmedian:.1f} e-): {qe_percent_nw:.2f} %\n'
                    
                    # Create a standard histogram page and save it to the pdf
                    hist_page(pdf, flat, f'Mid-range flat frame - gain: {g}', summary_text, precision=min([50,mmax/50]))
            
            # Plot flat ratios
            for g in gain_modes:
                if g in mid_flat_ratio_im:
                    summary_text = f'Gain mode: {g}, {mid_flat_ratio[g]:.2f} exposure time ratio\n'
                    
                    lin_percent_nw = np.sum(lin_nw[g]) / nw_pixel_map[2].size * 100
                    summary_text += f'Percentage above/below expected ratio by >{lin_nw_thresh}-sigma: {lin_percent_nw:.2f} %\n'
                    
                    # Create a standard histogram page and save it to the pdf
                    hist_page(pdf, mid_flat_ratio_im[g], f'Flat frame ratio - gain: {g}', summary_text, unit='ratio', precision=0.001)

            # Linearity and PTC plots
            
            # Linearity curve
            for g in gain_modes:
                if g in med_sig:
                    # Each gain mode gets its own page
                    fig = plt.figure(figsize=[8.5,11],dpi=300)
                    plt.suptitle(f'Linearity plots')
                    gs_top = plt.GridSpec(2, 1, top=0.9)
                    ax1 = fig.add_subplot(gs_top[0,:])

                    # A subplot for each voltage (we expect 4)
                    gs_bottom = gs_base = plt.GridSpec(9, 1, hspace=0)
                    ax2 = fig.add_subplot(gs_base[5,:])
                    ax3 = fig.add_subplot(gs_base[6,:], sharex = ax2)
                    ax4 = fig.add_subplot(gs_base[7,:], sharex = ax2)
                    ax5 = fig.add_subplot(gs_base[8,:], sharex = ax2)
                    vol_subplots = [ax5,ax4,ax3,ax2]
                    plt.subplots_adjust(hspace=0)
                    
                    # Plot the signal vs exposure time for each voltage
                    led_vals = np.unique(voltage[g])
                    alpha = np.maximum(1/(2*n_subframes), 0.05)
                    for i, vol in enumerate(led_vals):
                        plt.sca(ax1)
                        means = np.array([])
                        exposure_times = np.unique(exp_times[g])
                        this_voltage = voltage[g] == vol
                        
                        # Get mean over detector subframes
                        for t in exposure_times:
                            this_voltage_time = this_voltage & (exp_times[g] == t)
                            means = np.append(means, np.mean(med_sig[g][this_voltage_time]))
                        
                        # Plot signal and mean signal
                        plt.scatter(exp_times[g][this_voltage], med_sig[g][this_voltage], marker='x', label=f'{g}', color=gain_color[g], alpha=alpha)
                        plt.scatter(exposure_times, means, marker='x', label=f'{g}', color=gain_color[g])
                        
                        # Fit line to the set of means above 10 and less than the rough saturation level
                        rough_sat_level = np.maximum(max(med_sig[g]) - 5000, 10000)
                        for_fitting_lin = (means > 10) & (means < rough_sat_level)
                        if np.sum(for_fitting_lin) > 1:
                            model_fit_lin, mask_lin = fit_or(model, exposure_times[for_fitting_lin], means[for_fitting_lin], maxiter=100)
                            plt.plot(np.logspace(-0.3,2.4),model_fit_lin(np.logspace(-0.3,2.4)), ls='--', color=gain_line_color[g])
                            if model_fit_lin(0.8) > 0.5: plt.text(1.3,model_fit_lin(0.8),f'{vol} V')
                            else: plt.text(150,model_fit_lin(250),f'{vol} V')
                        
                            # Plot residuals from that fit altogether for each voltage as % from fit
                            plt.sca(vol_subplots[i])
                            plt.plot([0.5,30000],[0,0],ls='--',color='gray')
                            resid = (med_sig[g][this_voltage] - model_fit_lin(exp_times[g][this_voltage])) / model_fit_lin(exp_times[g][this_voltage]) * 100
                            resid_means = (means - model_fit_lin(exposure_times)) / model_fit_lin(exposure_times) * 100
                            plt.scatter(med_sig[g][this_voltage], resid, marker='x', label=f'{g}', color=gain_color[g], alpha=alpha)
                            plt.scatter(means, resid_means, marker='x', label=f'{g}', color=gain_color[g])
                            plt.text(0.02,0.1,f'{vol} V',transform=vol_subplots[i].transAxes)
                            plt.semilogx()
                            plt.xlim(0.5,30000)
                        else:
                            plt.text(1.3,max(med_sig[g][this_voltage]),f'{vol} V')
                            plt.sca(vol_subplots[i])
                            plt.plot([0.5,30000],[0,0],ls='--',color='gray')
                            plt.text(0.02,0.1,f'{vol} V',transform=vol_subplots[i].transAxes)
                            plt.semilogx()
                            plt.xlim(0.5,30000)
                
                    plt.sca(ax1)
                    plt.xlabel('Exposure Time (s)')
                    plt.ylabel('Median Signal (ADU)')
                    plt.xlim(1.1,250)
                    plt.ylim(0.5,30000)
                    plt.loglog()
                    
                    # Avoid duplicate legend labels
                    handles, labels = plt.gca().get_legend_handles_labels()
                    by_label = dict(zip(labels, handles))
                    plt.legend(by_label.values(), by_label.keys(), fontsize=10,ncol=4,loc=8,bbox_to_anchor=(0.5, 1.0))
                    
                    ax3.set_ylabel('% deviation from linear fit')
                    ax5.set_xlabel('Signal (ADU)')
                    
                    fig.text(0.96, 0.02, pdf.get_pagecount()+1)
                    pdf.savefig()
                    plt.close()
            
            # PTCs
            fig = plt.figure(figsize=[8.5,11],dpi=300)
            plt.suptitle(f'Photon Transfer Curve')
            ax1 = plt.subplot2grid((2,1), (0,0))
            ax2 = plt.subplot2grid((2,1), (1,0))

            for g in gain_modes:
                if g in med_sig:
                    # Fit PTC for read noise level and gain
                    if (g == 'high (dual-gain)') | (g == 'low (dual-gain)'): plt.sca(ax1)
                    else: plt.sca(ax2)
                    
                    # Is there a gain measurement here?
                    if g in det_gain:
                        # Plot points used for fitting and points filtered out - mask filters out
                        plt.scatter(med_sig[g][for_fitting[g]][mask_ptc[g]], var[g][for_fitting[g]][mask_ptc[g]],
                                    marker='x', color=gain_color[g], alpha=alpha)
                        plt.scatter(med_sig[g][~for_fitting[g]], var[g][~for_fitting[g]],
                                    marker='x', color=gain_color[g], alpha=alpha)
                        plt.scatter(med_sig[g][for_fitting[g]][~mask_ptc[g]], var[g][for_fitting[g]][~mask_ptc[g]],
                                    marker='x', color=gain_color[g])

                        # Plot fit
                        plt.plot(np.logspace(1,4.3), model_fit[g](np.logspace(1,4.3)), ls='--', color=gain_line_color[g],
                                 label=f'{g} gain: {det_gain[g][0]:.3f} ± {det_gain[g][1]:.3f} e-/ADU')
                        
                    else:
                        # Just plot the data points without fit
                        plt.scatter(med_sig[g], var[g], marker='x', color=gain_color[g], alpha=alpha, label=f'{g} gain: no gain measurement')
                        
                    # Plot noise and well depth
                    if g in read_noise: noise_floor = read_noise[g]**2
                    else: noise_floor = nom_read_noise[g]**2
                    plt.plot([1,2e4],[noise_floor, noise_floor], ls='--', color=gain_line_color[g], alpha=0.5)
                    plt.plot([max(med_sig[g]),max(med_sig[g])], [1,max(var[g])], ls='--', color=gain_line_color[g], alpha=0.5)
                
            plt.sca(ax1)
            plt.legend(loc=2)
            plt.xlabel('Median Signal (ADU)')
            plt.ylabel('Variance (ADU^2)')
            plt.loglog()
            plt.text(1, 0.8, 'Read Noise', color='grey')
            
            plt.sca(ax2)
            plt.legend(loc=2)
            plt.xlabel('Median Signal (ADU)')
            plt.ylabel('Va  riance (ADU^2)')
            plt.loglog()
            plt.text(1, 0.8, 'Read Noise', color='grey')

            plt.tight_layout()
            fig.text(0.96, 0.02, pdf.get_pagecount()+1)
            plt.savefig(os.path.join(output_dirname,f'{output_prefix}_ptc.png'))
            pdf.savefig()
            plt.close()
            
        # TODO: something for guiding rows
        
        # Standard operating darks
        if opdark_present:
            for mode in long_high_opdark:
                # For each resulting median frame, print a page of plots
                n_frames = len(long_high_opdark[mode])
                frames = [np.median(short_low_opdark_e[mode],axis=0), np.median(short_high_opdark_e[mode],axis=0),
                          np.median(long_low_opdark_e[mode],axis=0), np.median(long_high_opdark_e[mode],axis=0)]
                names = ['short low-gain','short high-gain','long low-gain','long high-gain']
                precisions = [use_gain['low (dual-gain)']/opshort[mode], use_gain['high (dual-gain)']/opshort[mode]*2,
                              use_gain['low (dual-gain)']/oplong[mode], use_gain['high (dual-gain)']/oplong[mode]*2]
                times = [opshort[mode], opshort[mode], oplong[mode], oplong[mode]]
                
                for j, med_dark in enumerate(frames):
                    mmin, mmax, mmedian, mmean = min(med_dark.flatten()), max(med_dark.flatten()), np.median(med_dark), np.mean(med_dark)
                    
                    summary_text = f'Frame: {names[j]}, no bias subtraction\n'
                    summary_text += f'Median of {n_frame} x {times[j]}s exposures\n'
                    summary_text += f'Min median pixel value: {mmin:.2f} e-/s; max median pixel value: {mmax:.2f} e-/s \n'
                    summary_text += f'Median pixel value: {mmedian:.2f} e-/s; mean pixel value: {mmean:.2f} e-/s'
                    
                    # Create a standard histogram page and save it to the pdf
                    hist_page(pdf, med_dark, f'Dark frames - {mode} mode - {names[j]} frame',
                              summary_text, precision=precisions[j], unit='e-/s')
                
                # Also make a page of mean values over time
                fig = plt.figure(figsize=[8.5,11],dpi=250)
                plt.suptitle(f'Dark frames - {mode} mode - mean over time')
                
                ax1 = plt.subplot2grid((4,1), (0,0))
                ax2 = plt.subplot2grid((4,1), (1,0))
                ax3 = plt.subplot2grid((4,1), (2,0))
                ax4 = plt.subplot2grid((4,1), (3,0))
                
                # Mean short-frame dark value over time (whole frame + every column)
                sl_mean = np.mean(short_low_opdark[mode], axis=(1,2)) * use_gain['low (dual-gain)']
                sl_std = np.std(short_low_opdark[mode], axis=(1,2)) * use_gain['low (dual-gain)']
                sh_mean = np.mean(short_high_opdark[mode], axis=(1,2)) * use_gain['high (dual-gain)']
                sh_std = np.std(short_high_opdark[mode], axis=(1,2)) * use_gain['high (dual-gain)']
                ll_mean = np.mean(long_low_opdark[mode], axis=(1,2)) * use_gain['low (dual-gain)']
                ll_std = np.std(long_low_opdark[mode], axis=(1,2)) * use_gain['low (dual-gain)']
                lh_mean = np.mean(long_high_opdark[mode], axis=(1,2)) * use_gain['high (dual-gain)']
                lh_std = np.std(long_high_opdark[mode], axis=(1,2)) * use_gain['high (dual-gain)']
                
                if 'subframe' not in kwargs:
                    # Also show a column-by-column breakdown if not looking at a subframe
                    sl_col_mean, sh_col_mean, ll_col_mean, lh_col_mean = [], [], [], []
                    for i in range(n_channels):
                        sl_col_mean.append(np.mean(short_low_opdark[mode][:,:,i*cw:(i+1)*cw],axis=(1,2)) * nom_gain['low (dual-gain)'])
                        sh_col_mean.append(np.mean(short_high_opdark[mode][:,:,i*cw:(i+1)*cw],axis=(1,2)) * nom_gain['high (dual-gain)'])
                        ll_col_mean.append(np.mean(long_low_opdark[mode][:,:,i*cw:(i+1)*cw],axis=(1,2)) * nom_gain['low (dual-gain)'])
                        lh_col_mean.append(np.mean(long_high_opdark[mode][:,:,i*cw:(i+1)*cw],axis=(1,2)) * nom_gain['high (dual-gain)'])
                    frame_label = 'Whole detector'
                else:
                    frame_label = f'Subframe: {kwargs["subframe"]}'

                plt.sca(ax1)
                plt.title(f'{names[0]}')
                plt.plot(s_starts_opdark[mode],sl_mean,'x-',color='k',label=frame_label)
                plt.fill_between(s_starts_opdark[mode],sl_mean-sl_std,sl_mean+sl_std,color='k',alpha=0.1, label='St. Dev.')
                if 'subframe' not in kwargs:
                    for j in range(n_channels): p = plt.plot(s_starts_opdark[mode],sl_col_mean[j],'x-',alpha=0.5,label=f'Col {j}')
                plt.ylabel('e-')
                plt.legend(fontsize=10,ncol=6,loc=9)
                
                plt.sca(ax2)
                plt.title(f'{names[1]}')
                plt.plot(s_starts_opdark[mode],sh_mean,'x-',color='k',label=frame_label)
                plt.fill_between(s_starts_opdark[mode],sh_mean-sh_std,sh_mean+sh_std,color='k',alpha=0.1, label='St. Dev.')
                if 'subframe' not in kwargs:
                    for j in range(n_channels): plt.plot(s_starts_opdark[mode],sh_col_mean[j],'x-',alpha=0.5,label=f'Col {j}')
                plt.ylabel('e-')
                
                # Mean long-frame dark value over time
                plt.sca(ax3)
                plt.title(f'{names[2]}')
                plt.plot(l_starts_opdark[mode],ll_mean,'x-',color='k',label=frame_label)
                plt.fill_between(l_starts_opdark[mode],ll_mean-ll_std,ll_mean+ll_std,color='k',alpha=0.1, label='St. Dev.')
                if 'subframe' not in kwargs:
                    for j in range(n_channels): plt.plot(l_starts_opdark[mode],ll_col_mean[j],'x-',alpha=0.5,label=f'Col {j}')
                plt.ylabel('e-')
                
                plt.sca(ax4)
                plt.title(f'{names[3]}')
                plt.plot(l_starts_opdark[mode],lh_mean,'x-',color='k',label=frame_label)
                plt.fill_between(l_starts_opdark[mode],lh_mean-lh_std,lh_mean+lh_std,color='k',alpha=0.1, label='St. Dev.')
                if 'subframe' not in kwargs:
                    for j in range(n_channels): plt.plot(l_starts_opdark[mode],lh_col_mean[j],'x-',alpha=0.5,label=f'Col {j}')
                plt.xlabel('Time (s)')
                plt.ylabel('e-')
                
                plt.tight_layout()
                fig.text(0.96, 0.02, pdf.get_pagecount()+1)
                pdf.savefig()
                plt.close()


def hist_page(pdf, data, title, summary_text, unit='e-', precision=1, contours=False, vlines=False):
    '''
    Default style of page showing a figure of the image, histograms, and summary text
    '''
    dmin, dmax = np.min(data), np.max(data)
    dmedian, dstd = np.median(data), np.std(data)
    extremes = np.percentile(data, [0.0000573,99.9999427], method='averaged_inverted_cdf')
    
    data_range = int( (extremes[1] - extremes[0]) / precision ) + 1
    data_range2 = int( (dmax - dmin) / precision ) + 1
    
    data_hist, bin_edges = np.histogram(data[(data >= extremes[0]) & (data <= extremes[1])],bins=data_range)
    data_hist2, bin_edges2 = np.histogram(data,bins=data_range2) # i.e. binsize=precision
    
    # Define axis limits
    xlim10sigma = [np.maximum(dmedian-10*dstd, extremes[0]), np.minimum(dmedian+10*dstd, extremes[1])]
    xlim5sigma = [np.maximum(dmedian-5*dstd, dmin), np.minimum(dmedian+5*dstd, dmax)]
    xlim2sigma = [np.maximum(dmedian-2*dstd, dmin), np.minimum(dmedian+2*dstd, dmax)]

    fig = plt.figure(figsize=[8.5,11],dpi=250)
    plt.suptitle(title)

    # Output a frame image and histograms
    ax1 = plt.subplot2grid((5,2), (0,0), rowspan=2, colspan=2)
    ax2 = plt.subplot2grid((5,2), (2,0), rowspan=2)
    ax3 = plt.subplot2grid((5,2), (2,1), rowspan=2)
                    
    plt.sca(ax1)
    # Scale to median +/- 3-sigma to have outliers pop out
    plt.imshow(data, vmin=np.percentile(data,0.03), vmax=np.percentile(data,99.7))
    plt.colorbar(label=unit, shrink=0.9)
    if contours:
        plt.contour(gaussian_filter(data,2), levels=contours, colors='r', linewidths=0.5)
    
    plt.sca(ax2)
    plt.stairs(data_hist,edges=bin_edges)
    plt.xlabel(unit)
    plt.xlim(xlim10sigma)
    plt.ylim(0.7,3*max(data_hist))
    plt.ylabel('Pixel Count')
    plt.text(0.35,0.95,'±10-sigma from median',transform=ax2.transAxes,fontsize=10)
    plt.semilogy()
    
    plt.sca(ax3)
    plt.stairs(data_hist2,edges=bin_edges2)
    plt.xlabel(unit)
    plt.xlim(xlim5sigma)
    # Fill the 2-sigma limits
    plt.fill_between([dmin,xlim2sigma[0]],0.7,4*max(data_hist2),color='k',alpha=0.1)
    plt.fill_between([xlim2sigma[1],dmax],0.7,4*max(data_hist2),color='k',alpha=0.1)
    plt.ylim(0.7,4*max(data_hist2))
    plt.text(0.15,0.96,'±5-sigma from median (shaded)',transform=ax3.transAxes,fontsize=10)
    plt.text(0.15,0.92,'±2-sigma from median (unshaded)',transform=ax3.transAxes,fontsize=10)
    if vlines:
        for vl in vlines:
            plt.axvline(vl,ls='--',color='grey')
    plt.semilogy()
                    
    plt.text(0.0, -0.2, summary_text, transform=ax2.transAxes, verticalalignment='top')

    plt.subplots_adjust(hspace=0.25)
    
    fig.text(0.96, 0.02, pdf.get_pagecount()+1)
    pdf.savefig()
    plt.close()


def make_plot(adudata, edata, title, output_path, eunit='e-'):
    '''
        Outputs a PNG of a given frame with axes in ADU and electron units
    '''
    fig, ax = plt.subplots(figsize=[8,6],dpi=250)
    plt.title(title)
    # Scale to median +/- 3-sigma to have outliers pop out
    # Because ADU and e data are scaled, the images themselves will be identical but the colorbars different
    aduplot = ax.imshow(adudata, vmin=np.percentile(adudata,0.03), vmax=np.percentile(adudata,99.7))
    eplot = ax.imshow(edata, vmin=np.percentile(edata,0.03), vmax=np.percentile(edata,99.7))
    bar1 = plt.colorbar(aduplot, label='ADU', shrink=0.8)
    bar2 = plt.colorbar(eplot, label=eunit, shrink=0.8)
    plt.savefig(output_path)
    plt.close()


def write_fits_image(frames, frame_type, comment, output_file):
    '''
        Writes a FITS image file, given a gain-indexed dictionary of frames
    '''
    # Initialize FITS image file
    hdus = [fits.PrimaryHDU()]
    
    # Loop through dictionary of frames and create image HDU for each
    for g in frames:
        imhdu = fits.ImageHDU(data=frames[g], name=f'{g} gain {frame_type}')
        imhdu.header['GAIN'] = g
        imhdu.header['TYPE'] = frame_type
        imhdu.header['COMMENT'] = comment[g]
        hdus.append(imhdu)
    hdulist = fits.HDUList(hdus=hdus)
    
    # Write to the provided output file
    hdulist.writeto(output_file)
    
    return output_file


if __name__ == '__main__':
    '''
    Usage:
    python [-g] [-s x1,x2,y1,y2] cmost_analysis.py DIRECTORY
    '''
    import argparse
    
    def int_tuple(arg):
        return tuple(map(int, arg.split(',')))
    
    parser = argparse.ArgumentParser()
    parser.add_argument("directory", type=str, help="path to data directory")
    parser.add_argument("-g", help="apply graycode descrambling", action="store_true")
    parser.add_argument("-s", "--subframe", type=int_tuple, help="subframe definition in form x1,x2,y1,y2")
    args = parser.parse_args()

    kwargs = {}
    if args.g == True:
        kwargs['graycode'] = True
    if args.subframe is not None:
        subframe = args.subframe
        assert len(subframe) == 4, 'Invalid subframe (must be in form x1,x2,y1,y2)'
        kwargs['subframe'] = subframe

    standard_analysis_products(args.directory,**kwargs)
<|MERGE_RESOLUTION|>--- conflicted
+++ resolved
@@ -498,16 +498,12 @@
                     # So ignore 1 initial frame
                     flat_frames[gain] = load_by_filepath(file_table['FILEPATH'][gain_flats], ignore_frame=1, **kwargs)
                 else:
-<<<<<<< HEAD
-                    flat_frames = load_by_filepath(file_table['FILEPATH'][gain_flats], **kwargs)
+                    flat_frames[gain] = load_by_filepath(file_table['FILEPATH'][gain_flats], **kwargs)
                 # If there are any files with insufficient number of exposures for PTC measurements, warn here
                 if np.sum(n_exp < 2) > 0:
                     # Warn for incomplete files here
                     print('Insufficient number of frames for variance measurement in the following files:')
                     for filepath in flat_files[n_exp < 2]: print(f'- {os.path.split(filepath)[1]}')
-=======
-                    flat_frames[gain] = load_by_filepath(file_table['FILEPATH'][gain_flats], **kwargs)
->>>>>>> 13b2c122
                 exptime = file_table['EXPTIME'][gain_flats]
                 if max(file_table['FRAMTIME'][gain_flats] > 0): exptime = exptime + file_table['FRAMTIME'][gain_flats]/1000.
                 elif gain in read_time: exptime = exptime + read_time[gain]
@@ -538,15 +534,9 @@
                         this_flat_darkh, this_flat_darkl = 0, 0
                     if (np.sum(this_flat_darkh) > 0) and (np.sum(this_flat_darkl) > 0):
                         this_flat_darkh = flat_dark_times['high (dual-gain)'] == file_table['EXPTIME'][gain_flats][hmid_exp_i]
-<<<<<<< HEAD
-                        mid_flats['high (dual-gain)'] = flat_frames[hmid_exp_i].cds_frames[0,0] - flat_darks['high (dual-gain)'][this_flat_darkh][0]
+                        mid_flats['high (dual-gain)'] = flat_frames[gain][hmid_exp_i].cds_frames[0,0] - flat_darks['high (dual-gain)'][this_flat_darkh][0]
                         this_flat_darkl = flat_dark_times['low (dual-gain)'] == file_table['EXPTIME'][gain_flats][lmid_exp_i]
-                        mid_flats['low (dual-gain)'] = flat_frames[lmid_exp_i].cds_frames[0,1] - flat_darks['low (dual-gain)'][this_flat_darkl][0]
-=======
-                        mid_flats['high (dual-gain)'] = flat_frames[gain][hmid_exp_i].cds_frames[0,0] - flat_darks['high (dual-gain)'][this_flat_darkh]
-                        this_flat_darkl = flat_dark_times['low (dual-gain)'] == file_table['EXPTIME'][gain_flats][lmid_exp_i]
-                        mid_flats['low (dual-gain)'] = flat_frames[gain][lmid_exp_i].cds_frames[0,1] - flat_darks['low (dual-gain)'][this_flat_darkl]
->>>>>>> 13b2c122
+                        mid_flats['low (dual-gain)'] = flat_frames[gain][lmid_exp_i].cds_frames[0,1] - flat_darks['low (dual-gain)'][this_flat_darkl][0]
                     elif bias_present:
                         mid_flats['high (dual-gain)'] = flat_frames[gain][hmid_exp_i].cds_frames[0,0] - med_bias_frames['high (dual-gain)']
                         mid_flats['low (dual-gain)'] = flat_frames[gain][lmid_exp_i].cds_frames[0,1] - med_bias_frames['low (dual-gain)']
@@ -555,12 +545,6 @@
                         mid_flats['low (dual-gain)'] = flat_frames[gain][lmid_exp_i].cds_frames[0,1]
                     mid_flat_comment['high (dual-gain)'] = f'Illuminated {exptime[hmid_exp_i]:.1f}s exposure in high (dual-gain) gain; LED at {led[hmid_exp_i]} V{bias_note}'
                     mid_flat_comment['low (dual-gain)'] = f'Illuminated {exptime[lmid_exp_i]:.1f}s exposure in low (dual-gain) gain; LED at {led[lmid_exp_i]} V{bias_note}'
-<<<<<<< HEAD
-                else:
-                    medians, variance = np.zeros(1), np.zeros(1)
-                    all_exp_times, all_voltage = np.zeros(1), np.zeros(1)
-=======
->>>>>>> 13b2c122
                     
                     # Find the exposure with an exposure time ratio closest to 2 (or 1/2 if this is the shortest exposure time)
                     # and create mid-flat ratio images
@@ -1195,17 +1179,11 @@
                     summary_text += f'Median pixel value: {dmedian:.4f} e-/s; mean pixel value: {dmean:.4f} e-/s\n'
                     
                     # Mark the read noise level as well as the bad threshold for high-gain
-<<<<<<< HEAD
-                    if g in read_noise_e: read_noise_level = read_noise_e[g] / longdark_exp_time
-                    else: read_noise_level = nom_read_noise[g] * use_gain[g] / longdark_exp_time
-                    
-=======
                     if g in read_noise_e:
                         read_noise_level = read_noise_e[g] / longdark_exp_time
                     else:
                         read_noise_level = nom_read_noise[g] * use_gain[g] / longdark_exp_time
-
->>>>>>> 13b2c122
+                        
                     prec = (use_gain[g] / longdark_exp_time) * 5
                     if (g == 'high') | (g == 'high (dual-gain)'):
                         dark_percent_nw = np.sum(dark_nw[g]) / nw_pixel_map[1].size * 100
